/*
 *  Block device elevator/IO-scheduler.
 *
 *  Copyright (C) 2000 Andrea Arcangeli <andrea@suse.de> SuSE
 *
 * 30042000 Jens Axboe <axboe@kernel.dk> :
 *
 * Split the elevator a bit so that it is possible to choose a different
 * one or even write a new "plug in". There are three pieces:
 * - elevator_fn, inserts a new request in the queue list
 * - elevator_merge_fn, decides whether a new buffer can be merged with
 *   an existing request
 * - elevator_dequeue_fn, called when a request is taken off the active list
 *
 * 20082000 Dave Jones <davej@suse.de> :
 * Removed tests for max-bomb-segments, which was breaking elvtune
 *  when run without -bN
 *
 * Jens:
 * - Rework again to work with bio instead of buffer_heads
 * - loose bi_dev comparisons, partition handling is right now
 * - completely modularize elevator setup and teardown
 *
 */
#include <linux/kernel.h>
#include <linux/fs.h>
#include <linux/blkdev.h>
#include <linux/elevator.h>
#include <linux/bio.h>
#include <linux/module.h>
#include <linux/slab.h>
#include <linux/init.h>
#include <linux/compiler.h>
#include <linux/delay.h>
#include <linux/blktrace_api.h>
#include <trace/block.h>
#include <linux/hash.h>
#include <linux/uaccess.h>

#include "blk.h"

static DEFINE_SPINLOCK(elv_list_lock);
static LIST_HEAD(elv_list);

DEFINE_TRACE(block_rq_abort);

/*
 * Merge hash stuff.
 */
static const int elv_hash_shift = 6;
#define ELV_HASH_BLOCK(sec)	((sec) >> 3)
#define ELV_HASH_FN(sec)	\
		(hash_long(ELV_HASH_BLOCK((sec)), elv_hash_shift))
#define ELV_HASH_ENTRIES	(1 << elv_hash_shift)
#define rq_hash_key(rq)		((rq)->sector + (rq)->nr_sectors)
#define ELV_ON_HASH(rq)		(!hlist_unhashed(&(rq)->hash))

DEFINE_TRACE(block_rq_insert);
DEFINE_TRACE(block_rq_issue);

/*
 * Query io scheduler to see if the current process issuing bio may be
 * merged with rq.
 */
static int elv_iosched_allow_merge(struct request *rq, struct bio *bio)
{
	struct request_queue *q = rq->q;
	struct elevator_queue *e = q->elevator;

	if (e->ops->elevator_allow_merge_fn)
		return e->ops->elevator_allow_merge_fn(q, rq, bio);

	return 1;
}

/*
 * can we safely merge with this request?
 */
int elv_rq_merge_ok(struct request *rq, struct bio *bio)
{
	if (!rq_mergeable(rq))
		return 0;

	/*
	 * Don't merge file system requests and discard requests
	 */
	if (bio_discard(bio) != bio_discard(rq->bio))
		return 0;

	/*
	 * different data direction or already started, don't merge
	 */
	if (bio_data_dir(bio) != rq_data_dir(rq))
		return 0;

	/*
	 * must be same device and not a special request
	 */
	if (rq->rq_disk != bio->bi_bdev->bd_disk || rq->special)
		return 0;

	/*
	 * only merge integrity protected bio into ditto rq
	 */
	if (bio_integrity(bio) != blk_integrity_rq(rq))
		return 0;

	if (!elv_iosched_allow_merge(rq, bio))
		return 0;

	return 1;
}
EXPORT_SYMBOL(elv_rq_merge_ok);

static inline int elv_try_merge(struct request *__rq, struct bio *bio)
{
	int ret = ELEVATOR_NO_MERGE;

	/*
	 * we can merge and sequence is ok, check if it's possible
	 */
	if (elv_rq_merge_ok(__rq, bio)) {
		if (__rq->sector + __rq->nr_sectors == bio->bi_sector)
			ret = ELEVATOR_BACK_MERGE;
		else if (__rq->sector - bio_sectors(bio) == bio->bi_sector)
			ret = ELEVATOR_FRONT_MERGE;
	}

	return ret;
}

static struct elevator_type *elevator_find(const char *name)
{
	struct elevator_type *e;

	list_for_each_entry(e, &elv_list, list) {
		if (!strcmp(e->elevator_name, name))
			return e;
	}

	return NULL;
}

static void elevator_put(struct elevator_type *e)
{
	module_put(e->elevator_owner);
}

static struct elevator_type *elevator_get(const char *name)
{
	struct elevator_type *e;

	spin_lock(&elv_list_lock);

	e = elevator_find(name);
	if (!e) {
		char elv[ELV_NAME_MAX + strlen("-iosched")];

		spin_unlock(&elv_list_lock);

		if (!strcmp(name, "anticipatory"))
			sprintf(elv, "as-iosched");
		else
			sprintf(elv, "%s-iosched", name);

		request_module("%s", elv);
		spin_lock(&elv_list_lock);
		e = elevator_find(name);
	}

	if (e && !try_module_get(e->elevator_owner))
		e = NULL;

	spin_unlock(&elv_list_lock);

	return e;
}

static void *elevator_init_queue(struct request_queue *q,
				 struct elevator_queue *eq)
{
	return eq->ops->elevator_init_fn(q);
}

static void elevator_attach(struct request_queue *q, struct elevator_queue *eq,
			   void *data)
{
	q->elevator = eq;
	eq->elevator_data = data;
}

static char chosen_elevator[16];

static int __init elevator_setup(char *str)
{
	/*
	 * Be backwards-compatible with previous kernels, so users
	 * won't get the wrong elevator.
	 */
	if (!strcmp(str, "as"))
		strcpy(chosen_elevator, "anticipatory");
	else
		strncpy(chosen_elevator, str, sizeof(chosen_elevator) - 1);
	return 1;
}

__setup("elevator=", elevator_setup);

static struct kobj_type elv_ktype;

static struct elevator_queue *elevator_alloc(struct request_queue *q,
				  struct elevator_type *e)
{
	struct elevator_queue *eq;
	int i;

	eq = kmalloc_node(sizeof(*eq), GFP_KERNEL | __GFP_ZERO, q->node);
	if (unlikely(!eq))
		goto err;

	eq->ops = &e->ops;
	eq->elevator_type = e;
	kobject_init(&eq->kobj, &elv_ktype);
	mutex_init(&eq->sysfs_lock);

	eq->hash = kmalloc_node(sizeof(struct hlist_head) * ELV_HASH_ENTRIES,
					GFP_KERNEL, q->node);
	if (!eq->hash)
		goto err;

	for (i = 0; i < ELV_HASH_ENTRIES; i++)
		INIT_HLIST_HEAD(&eq->hash[i]);

	return eq;
err:
	kfree(eq);
	elevator_put(e);
	return NULL;
}

static void elevator_release(struct kobject *kobj)
{
	struct elevator_queue *e;

	e = container_of(kobj, struct elevator_queue, kobj);
	elevator_put(e->elevator_type);
	kfree(e->hash);
	kfree(e);
}

int elevator_init(struct request_queue *q, char *name)
{
	struct elevator_type *e = NULL;
	struct elevator_queue *eq;
	int ret = 0;
	void *data;

	INIT_LIST_HEAD(&q->queue_head);
	q->last_merge = NULL;
	q->end_sector = 0;
	q->boundary_rq = NULL;

	if (name) {
		e = elevator_get(name);
		if (!e)
			return -EINVAL;
	}

	if (!e && *chosen_elevator) {
		e = elevator_get(chosen_elevator);
		if (!e)
			printk(KERN_ERR "I/O scheduler %s not found\n",
							chosen_elevator);
	}

	if (!e) {
		e = elevator_get(CONFIG_DEFAULT_IOSCHED);
		if (!e) {
			printk(KERN_ERR
				"Default I/O scheduler not found. " \
				"Using noop.\n");
			e = elevator_get("noop");
		}
	}

	eq = elevator_alloc(q, e);
	if (!eq)
		return -ENOMEM;

	data = elevator_init_queue(q, eq);
	if (!data) {
		kobject_put(&eq->kobj);
		return -ENOMEM;
	}

	elevator_attach(q, eq, data);
	return ret;
}
EXPORT_SYMBOL(elevator_init);

void elevator_exit(struct elevator_queue *e)
{
	mutex_lock(&e->sysfs_lock);
	if (e->ops->elevator_exit_fn)
		e->ops->elevator_exit_fn(e);
	e->ops = NULL;
	mutex_unlock(&e->sysfs_lock);

	kobject_put(&e->kobj);
}
EXPORT_SYMBOL(elevator_exit);

static void elv_activate_rq(struct request_queue *q, struct request *rq)
{
	struct elevator_queue *e = q->elevator;

	if (e->ops->elevator_activate_req_fn)
		e->ops->elevator_activate_req_fn(q, rq);
}

static void elv_deactivate_rq(struct request_queue *q, struct request *rq)
{
	struct elevator_queue *e = q->elevator;

	if (e->ops->elevator_deactivate_req_fn)
		e->ops->elevator_deactivate_req_fn(q, rq);
}

static inline void __elv_rqhash_del(struct request *rq)
{
	hlist_del_init(&rq->hash);
}

static void elv_rqhash_del(struct request_queue *q, struct request *rq)
{
	if (ELV_ON_HASH(rq))
		__elv_rqhash_del(rq);
}

static void elv_rqhash_add(struct request_queue *q, struct request *rq)
{
	struct elevator_queue *e = q->elevator;

	BUG_ON(ELV_ON_HASH(rq));
	hlist_add_head(&rq->hash, &e->hash[ELV_HASH_FN(rq_hash_key(rq))]);
}

static void elv_rqhash_reposition(struct request_queue *q, struct request *rq)
{
	__elv_rqhash_del(rq);
	elv_rqhash_add(q, rq);
}

static struct request *elv_rqhash_find(struct request_queue *q, sector_t offset)
{
	struct elevator_queue *e = q->elevator;
	struct hlist_head *hash_list = &e->hash[ELV_HASH_FN(offset)];
	struct hlist_node *entry, *next;
	struct request *rq;

	hlist_for_each_entry_safe(rq, entry, next, hash_list, hash) {
		BUG_ON(!ELV_ON_HASH(rq));

		if (unlikely(!rq_mergeable(rq))) {
			__elv_rqhash_del(rq);
			continue;
		}

		if (rq_hash_key(rq) == offset)
			return rq;
	}

	return NULL;
}

/*
 * RB-tree support functions for inserting/lookup/removal of requests
 * in a sorted RB tree.
 */
struct request *elv_rb_add(struct rb_root *root, struct request *rq)
{
	struct rb_node **p = &root->rb_node;
	struct rb_node *parent = NULL;
	struct request *__rq;

	while (*p) {
		parent = *p;
		__rq = rb_entry(parent, struct request, rb_node);

		if (rq->sector < __rq->sector)
			p = &(*p)->rb_left;
		else if (rq->sector > __rq->sector)
			p = &(*p)->rb_right;
		else
			return __rq;
	}

	rb_link_node(&rq->rb_node, parent, p);
	rb_insert_color(&rq->rb_node, root);
	return NULL;
}
EXPORT_SYMBOL(elv_rb_add);

void elv_rb_del(struct rb_root *root, struct request *rq)
{
	BUG_ON(RB_EMPTY_NODE(&rq->rb_node));
	rb_erase(&rq->rb_node, root);
	RB_CLEAR_NODE(&rq->rb_node);
}
EXPORT_SYMBOL(elv_rb_del);

struct request *elv_rb_find(struct rb_root *root, sector_t sector)
{
	struct rb_node *n = root->rb_node;
	struct request *rq;

	while (n) {
		rq = rb_entry(n, struct request, rb_node);

		if (sector < rq->sector)
			n = n->rb_left;
		else if (sector > rq->sector)
			n = n->rb_right;
		else
			return rq;
	}

	return NULL;
}
EXPORT_SYMBOL(elv_rb_find);

/*
 * Insert rq into dispatch queue of q.  Queue lock must be held on
 * entry.  rq is sort instead into the dispatch queue. To be used by
 * specific elevators.
 */
void elv_dispatch_sort(struct request_queue *q, struct request *rq)
{
	sector_t boundary;
	struct list_head *entry;
	int stop_flags;

	if (q->last_merge == rq)
		q->last_merge = NULL;

	elv_rqhash_del(q, rq);

	q->nr_sorted--;

	boundary = q->end_sector;
	stop_flags = REQ_SOFTBARRIER | REQ_HARDBARRIER | REQ_STARTED;
	list_for_each_prev(entry, &q->queue_head) {
		struct request *pos = list_entry_rq(entry);

		if (blk_discard_rq(rq) != blk_discard_rq(pos))
			break;
		if (rq_data_dir(rq) != rq_data_dir(pos))
			break;
		if (pos->cmd_flags & stop_flags)
			break;
		if (rq->sector >= boundary) {
			if (pos->sector < boundary)
				continue;
		} else {
			if (pos->sector >= boundary)
				break;
		}
		if (rq->sector >= pos->sector)
			break;
	}

	list_add(&rq->queuelist, entry);
}
EXPORT_SYMBOL(elv_dispatch_sort);

/*
 * Insert rq into dispatch queue of q.  Queue lock must be held on
 * entry.  rq is added to the back of the dispatch queue. To be used by
 * specific elevators.
 */
void elv_dispatch_add_tail(struct request_queue *q, struct request *rq)
{
	if (q->last_merge == rq)
		q->last_merge = NULL;

	elv_rqhash_del(q, rq);

	q->nr_sorted--;

	q->end_sector = rq_end_sector(rq);
	q->boundary_rq = rq;
	list_add_tail(&rq->queuelist, &q->queue_head);
}
EXPORT_SYMBOL(elv_dispatch_add_tail);

int elv_merge(struct request_queue *q, struct request **req, struct bio *bio)
{
	struct elevator_queue *e = q->elevator;
	struct request *__rq;
	int ret;

	/*
	 * First try one-hit cache.
	 */
	if (q->last_merge) {
		ret = elv_try_merge(q->last_merge, bio);
		if (ret != ELEVATOR_NO_MERGE) {
			*req = q->last_merge;
			return ret;
		}
	}

	if (blk_queue_nomerges(q))
		return ELEVATOR_NO_MERGE;

	/*
	 * See if our hash lookup can find a potential backmerge.
	 */
	__rq = elv_rqhash_find(q, bio->bi_sector);
	if (__rq && elv_rq_merge_ok(__rq, bio)) {
		*req = __rq;
		return ELEVATOR_BACK_MERGE;
	}

	if (e->ops->elevator_merge_fn)
		return e->ops->elevator_merge_fn(q, req, bio);

	return ELEVATOR_NO_MERGE;
}

void elv_merged_request(struct request_queue *q, struct request *rq, int type)
{
	struct elevator_queue *e = q->elevator;

	if (e->ops->elevator_merged_fn)
		e->ops->elevator_merged_fn(q, rq, type);

	if (type == ELEVATOR_BACK_MERGE)
		elv_rqhash_reposition(q, rq);

	q->last_merge = rq;
}

void elv_merge_requests(struct request_queue *q, struct request *rq,
			     struct request *next)
{
	struct elevator_queue *e = q->elevator;

	if (e->ops->elevator_merge_req_fn)
		e->ops->elevator_merge_req_fn(q, rq, next);

	elv_rqhash_reposition(q, rq);
	elv_rqhash_del(q, next);

	q->nr_sorted--;
	q->last_merge = rq;
}

void elv_requeue_request(struct request_queue *q, struct request *rq)
{
	/*
	 * it already went through dequeue, we need to decrement the
	 * in_flight count again
	 */
	if (blk_account_rq(rq)) {
		q->in_flight--;
		if (blk_sorted_rq(rq))
			elv_deactivate_rq(q, rq);
	}

	rq->cmd_flags &= ~REQ_STARTED;

	elv_insert(q, rq, ELEVATOR_INSERT_REQUEUE);
}

void elv_drain_elevator(struct request_queue *q)
{
	static int printed;
	while (q->elevator->ops->elevator_dispatch_fn(q, 1))
		;
	if (q->nr_sorted == 0)
		return;
	if (printed++ < 10) {
		printk(KERN_ERR "%s: forced dispatching is broken "
		       "(nr_sorted=%u), please report this\n",
		       q->elevator->elevator_type->elevator_name, q->nr_sorted);
	}
}

/*
 * Call with queue lock held, interrupts disabled
 */
<<<<<<< HEAD
void elv_quisce_start(struct request_queue *q)
=======
void elv_quiesce_start(struct request_queue *q)
>>>>>>> 6574612f
{
	queue_flag_set(QUEUE_FLAG_ELVSWITCH, q);

	/*
	 * make sure we don't have any requests in flight
	 */
	elv_drain_elevator(q);
	while (q->rq.elvpriv) {
		blk_start_queueing(q);
		spin_unlock_irq(q->queue_lock);
		msleep(10);
		spin_lock_irq(q->queue_lock);
		elv_drain_elevator(q);
	}
}

<<<<<<< HEAD
void elv_quisce_end(struct request_queue *q)
=======
void elv_quiesce_end(struct request_queue *q)
>>>>>>> 6574612f
{
	queue_flag_clear(QUEUE_FLAG_ELVSWITCH, q);
}

void elv_insert(struct request_queue *q, struct request *rq, int where)
{
	struct list_head *pos;
	unsigned ordseq;
	int unplug_it = 1;

	trace_block_rq_insert(q, rq);

	rq->q = q;

	switch (where) {
	case ELEVATOR_INSERT_FRONT:
		rq->cmd_flags |= REQ_SOFTBARRIER;

		list_add(&rq->queuelist, &q->queue_head);
		break;

	case ELEVATOR_INSERT_BACK:
		rq->cmd_flags |= REQ_SOFTBARRIER;
		elv_drain_elevator(q);
		list_add_tail(&rq->queuelist, &q->queue_head);
		/*
		 * We kick the queue here for the following reasons.
		 * - The elevator might have returned NULL previously
		 *   to delay requests and returned them now.  As the
		 *   queue wasn't empty before this request, ll_rw_blk
		 *   won't run the queue on return, resulting in hang.
		 * - Usually, back inserted requests won't be merged
		 *   with anything.  There's no point in delaying queue
		 *   processing.
		 */
		blk_remove_plug(q);
		blk_start_queueing(q);
		break;

	case ELEVATOR_INSERT_SORT:
		BUG_ON(!blk_fs_request(rq) && !blk_discard_rq(rq));
		rq->cmd_flags |= REQ_SORTED;
		q->nr_sorted++;
		if (rq_mergeable(rq)) {
			elv_rqhash_add(q, rq);
			if (!q->last_merge)
				q->last_merge = rq;
		}

		/*
		 * Some ioscheds (cfq) run q->request_fn directly, so
		 * rq cannot be accessed after calling
		 * elevator_add_req_fn.
		 */
		q->elevator->ops->elevator_add_req_fn(q, rq);
		break;

	case ELEVATOR_INSERT_REQUEUE:
		/*
		 * If ordered flush isn't in progress, we do front
		 * insertion; otherwise, requests should be requeued
		 * in ordseq order.
		 */
		rq->cmd_flags |= REQ_SOFTBARRIER;

		/*
		 * Most requeues happen because of a busy condition,
		 * don't force unplug of the queue for that case.
		 */
		unplug_it = 0;

		if (q->ordseq == 0) {
			list_add(&rq->queuelist, &q->queue_head);
			break;
		}

		ordseq = blk_ordered_req_seq(rq);

		list_for_each(pos, &q->queue_head) {
			struct request *pos_rq = list_entry_rq(pos);
			if (ordseq <= blk_ordered_req_seq(pos_rq))
				break;
		}

		list_add_tail(&rq->queuelist, pos);
		break;

	default:
		printk(KERN_ERR "%s: bad insertion point %d\n",
		       __func__, where);
		BUG();
	}

	if (unplug_it && blk_queue_plugged(q)) {
		int nrq = q->rq.count[BLK_RW_SYNC] + q->rq.count[BLK_RW_ASYNC]
			- q->in_flight;

		if (nrq >= q->unplug_thresh)
			__generic_unplug_device(q);
	}
}

void __elv_add_request(struct request_queue *q, struct request *rq, int where,
		       int plug)
{
	if (q->ordcolor)
		rq->cmd_flags |= REQ_ORDERED_COLOR;

	if (rq->cmd_flags & (REQ_SOFTBARRIER | REQ_HARDBARRIER)) {
		/*
		 * toggle ordered color
		 */
		if (blk_barrier_rq(rq))
			q->ordcolor ^= 1;

		/*
		 * barriers implicitly indicate back insertion
		 */
		if (where == ELEVATOR_INSERT_SORT)
			where = ELEVATOR_INSERT_BACK;

		/*
		 * this request is scheduling boundary, update
		 * end_sector
		 */
		if (blk_fs_request(rq) || blk_discard_rq(rq)) {
			q->end_sector = rq_end_sector(rq);
			q->boundary_rq = rq;
		}
	} else if (!(rq->cmd_flags & REQ_ELVPRIV) &&
		    where == ELEVATOR_INSERT_SORT)
		where = ELEVATOR_INSERT_BACK;

	if (plug)
		blk_plug_device(q);

	elv_insert(q, rq, where);
}
EXPORT_SYMBOL(__elv_add_request);

void elv_add_request(struct request_queue *q, struct request *rq, int where,
		     int plug)
{
	unsigned long flags;

	spin_lock_irqsave(q->queue_lock, flags);
	__elv_add_request(q, rq, where, plug);
	spin_unlock_irqrestore(q->queue_lock, flags);
}
EXPORT_SYMBOL(elv_add_request);

static inline struct request *__elv_next_request(struct request_queue *q)
{
	struct request *rq;

	while (1) {
		while (!list_empty(&q->queue_head)) {
			rq = list_entry_rq(q->queue_head.next);
			if (blk_do_ordered(q, &rq))
				return rq;
		}

		if (!q->elevator->ops->elevator_dispatch_fn(q, 0))
			return NULL;
	}
}

struct request *elv_next_request(struct request_queue *q)
{
	struct request *rq;
	int ret;

	while ((rq = __elv_next_request(q)) != NULL) {
		if (!(rq->cmd_flags & REQ_STARTED)) {
			/*
			 * This is the first time the device driver
			 * sees this request (possibly after
			 * requeueing).  Notify IO scheduler.
			 */
			if (blk_sorted_rq(rq))
				elv_activate_rq(q, rq);

			/*
			 * just mark as started even if we don't start
			 * it, a request that has been delayed should
			 * not be passed by new incoming requests
			 */
			rq->cmd_flags |= REQ_STARTED;
			trace_block_rq_issue(q, rq);
		}

		if (!q->boundary_rq || q->boundary_rq == rq) {
			q->end_sector = rq_end_sector(rq);
			q->boundary_rq = NULL;
		}

		if (rq->cmd_flags & REQ_DONTPREP)
			break;

		if (q->dma_drain_size && rq->data_len) {
			/*
			 * make sure space for the drain appears we
			 * know we can do this because max_hw_segments
			 * has been adjusted to be one fewer than the
			 * device can handle
			 */
			rq->nr_phys_segments++;
		}

		if (!q->prep_rq_fn)
			break;

		ret = q->prep_rq_fn(q, rq);
		if (ret == BLKPREP_OK) {
			break;
		} else if (ret == BLKPREP_DEFER) {
			/*
			 * the request may have been (partially) prepped.
			 * we need to keep this request in the front to
			 * avoid resource deadlock.  REQ_STARTED will
			 * prevent other fs requests from passing this one.
			 */
			if (q->dma_drain_size && rq->data_len &&
			    !(rq->cmd_flags & REQ_DONTPREP)) {
				/*
				 * remove the space for the drain we added
				 * so that we don't add it again
				 */
				--rq->nr_phys_segments;
			}

			rq = NULL;
			break;
		} else if (ret == BLKPREP_KILL) {
			rq->cmd_flags |= REQ_QUIET;
			__blk_end_request(rq, -EIO, blk_rq_bytes(rq));
		} else {
			printk(KERN_ERR "%s: bad return=%d\n", __func__, ret);
			break;
		}
	}

	return rq;
}
EXPORT_SYMBOL(elv_next_request);

void elv_dequeue_request(struct request_queue *q, struct request *rq)
{
	BUG_ON(list_empty(&rq->queuelist));
	BUG_ON(ELV_ON_HASH(rq));

	list_del_init(&rq->queuelist);

	/*
	 * the time frame between a request being removed from the lists
	 * and to it is freed is accounted as io that is in progress at
	 * the driver side.
	 */
	if (blk_account_rq(rq))
		q->in_flight++;
}

int elv_queue_empty(struct request_queue *q)
{
	struct elevator_queue *e = q->elevator;

	if (!list_empty(&q->queue_head))
		return 0;

	if (e->ops->elevator_queue_empty_fn)
		return e->ops->elevator_queue_empty_fn(q);

	return 1;
}
EXPORT_SYMBOL(elv_queue_empty);

struct request *elv_latter_request(struct request_queue *q, struct request *rq)
{
	struct elevator_queue *e = q->elevator;

	if (e->ops->elevator_latter_req_fn)
		return e->ops->elevator_latter_req_fn(q, rq);
	return NULL;
}

struct request *elv_former_request(struct request_queue *q, struct request *rq)
{
	struct elevator_queue *e = q->elevator;

	if (e->ops->elevator_former_req_fn)
		return e->ops->elevator_former_req_fn(q, rq);
	return NULL;
}

int elv_set_request(struct request_queue *q, struct request *rq, gfp_t gfp_mask)
{
	struct elevator_queue *e = q->elevator;

	if (e->ops->elevator_set_req_fn)
		return e->ops->elevator_set_req_fn(q, rq, gfp_mask);

	rq->elevator_private = NULL;
	return 0;
}

void elv_put_request(struct request_queue *q, struct request *rq)
{
	struct elevator_queue *e = q->elevator;

	if (e->ops->elevator_put_req_fn)
		e->ops->elevator_put_req_fn(rq);
}

int elv_may_queue(struct request_queue *q, int rw)
{
	struct elevator_queue *e = q->elevator;

	if (e->ops->elevator_may_queue_fn)
		return e->ops->elevator_may_queue_fn(q, rw);

	return ELV_MQUEUE_MAY;
}

void elv_abort_queue(struct request_queue *q)
{
	struct request *rq;

	while (!list_empty(&q->queue_head)) {
		rq = list_entry_rq(q->queue_head.next);
		rq->cmd_flags |= REQ_QUIET;
		trace_block_rq_abort(q, rq);
		__blk_end_request(rq, -EIO, blk_rq_bytes(rq));
	}
}
EXPORT_SYMBOL(elv_abort_queue);

void elv_completed_request(struct request_queue *q, struct request *rq)
{
	struct elevator_queue *e = q->elevator;

	/*
	 * request is released from the driver, io must be done
	 */
	if (blk_account_rq(rq)) {
		q->in_flight--;
		if (blk_sorted_rq(rq) && e->ops->elevator_completed_req_fn)
			e->ops->elevator_completed_req_fn(q, rq);
	}

	/*
	 * Check if the queue is waiting for fs requests to be
	 * drained for flush sequence.
	 */
	if (unlikely(q->ordseq)) {
		struct request *next = NULL;

		if (!list_empty(&q->queue_head))
			next = list_entry_rq(q->queue_head.next);

		if (!q->in_flight &&
		    blk_ordered_cur_seq(q) == QUEUE_ORDSEQ_DRAIN &&
		    (!next || blk_ordered_req_seq(next) > QUEUE_ORDSEQ_DRAIN)) {
			blk_ordered_complete_seq(q, QUEUE_ORDSEQ_DRAIN, 0);
			blk_start_queueing(q);
		}
	}
}

#define to_elv(atr) container_of((atr), struct elv_fs_entry, attr)

static ssize_t
elv_attr_show(struct kobject *kobj, struct attribute *attr, char *page)
{
	struct elv_fs_entry *entry = to_elv(attr);
	struct elevator_queue *e;
	ssize_t error;

	if (!entry->show)
		return -EIO;

	e = container_of(kobj, struct elevator_queue, kobj);
	mutex_lock(&e->sysfs_lock);
	error = e->ops ? entry->show(e, page) : -ENOENT;
	mutex_unlock(&e->sysfs_lock);
	return error;
}

static ssize_t
elv_attr_store(struct kobject *kobj, struct attribute *attr,
	       const char *page, size_t length)
{
	struct elv_fs_entry *entry = to_elv(attr);
	struct elevator_queue *e;
	ssize_t error;

	if (!entry->store)
		return -EIO;

	e = container_of(kobj, struct elevator_queue, kobj);
	mutex_lock(&e->sysfs_lock);
	error = e->ops ? entry->store(e, page, length) : -ENOENT;
	mutex_unlock(&e->sysfs_lock);
	return error;
}

static struct sysfs_ops elv_sysfs_ops = {
	.show	= elv_attr_show,
	.store	= elv_attr_store,
};

static struct kobj_type elv_ktype = {
	.sysfs_ops	= &elv_sysfs_ops,
	.release	= elevator_release,
};

int elv_register_queue(struct request_queue *q)
{
	struct elevator_queue *e = q->elevator;
	int error;

	error = kobject_add(&e->kobj, &q->kobj, "%s", "iosched");
	if (!error) {
		struct elv_fs_entry *attr = e->elevator_type->elevator_attrs;
		if (attr) {
			while (attr->attr.name) {
				if (sysfs_create_file(&e->kobj, &attr->attr))
					break;
				attr++;
			}
		}
		kobject_uevent(&e->kobj, KOBJ_ADD);
	}
	return error;
}

static void __elv_unregister_queue(struct elevator_queue *e)
{
	kobject_uevent(&e->kobj, KOBJ_REMOVE);
	kobject_del(&e->kobj);
}

void elv_unregister_queue(struct request_queue *q)
{
	if (q)
		__elv_unregister_queue(q->elevator);
}

void elv_register(struct elevator_type *e)
{
	char *def = "";

	spin_lock(&elv_list_lock);
	BUG_ON(elevator_find(e->elevator_name));
	list_add_tail(&e->list, &elv_list);
	spin_unlock(&elv_list_lock);

	if (!strcmp(e->elevator_name, chosen_elevator) ||
			(!*chosen_elevator &&
			 !strcmp(e->elevator_name, CONFIG_DEFAULT_IOSCHED)))
				def = " (default)";

	printk(KERN_INFO "io scheduler %s registered%s\n", e->elevator_name,
								def);
}
EXPORT_SYMBOL_GPL(elv_register);

void elv_unregister(struct elevator_type *e)
{
	struct task_struct *g, *p;

	/*
	 * Iterate every thread in the process to remove the io contexts.
	 */
	if (e->ops.trim) {
		read_lock(&tasklist_lock);
		do_each_thread(g, p) {
			task_lock(p);
			if (p->io_context)
				e->ops.trim(p->io_context);
			task_unlock(p);
		} while_each_thread(g, p);
		read_unlock(&tasklist_lock);
	}

	spin_lock(&elv_list_lock);
	list_del_init(&e->list);
	spin_unlock(&elv_list_lock);
}
EXPORT_SYMBOL_GPL(elv_unregister);

/*
 * switch to new_e io scheduler. be careful not to introduce deadlocks -
 * we don't free the old io scheduler, before we have allocated what we
 * need for the new one. this way we have a chance of going back to the old
 * one, if the new one fails init for some reason.
 */
static int elevator_switch(struct request_queue *q, struct elevator_type *new_e)
{
	struct elevator_queue *old_elevator, *e;
	void *data;

	/*
	 * Allocate new elevator
	 */
	e = elevator_alloc(q, new_e);
	if (!e)
		return 0;

	data = elevator_init_queue(q, e);
	if (!data) {
		kobject_put(&e->kobj);
		return 0;
	}

	/*
	 * Turn on BYPASS and drain all requests w/ elevator private data
	 */
	spin_lock_irq(q->queue_lock);
<<<<<<< HEAD
	elv_quisce_start(q);
=======
	elv_quiesce_start(q);
>>>>>>> 6574612f

	/*
	 * Remember old elevator.
	 */
	old_elevator = q->elevator;

	/*
	 * attach and start new elevator
	 */
	elevator_attach(q, e, data);

	spin_unlock_irq(q->queue_lock);

	__elv_unregister_queue(old_elevator);

	if (elv_register_queue(q))
		goto fail_register;

	/*
	 * finally exit old elevator and turn off BYPASS.
	 */
	elevator_exit(old_elevator);
	spin_lock_irq(q->queue_lock);
<<<<<<< HEAD
	elv_quisce_end(q);
=======
	elv_quiesce_end(q);
>>>>>>> 6574612f
	spin_unlock_irq(q->queue_lock);

	blk_add_trace_msg(q, "elv switch: %s", e->elevator_type->elevator_name);

	return 1;

fail_register:
	/*
	 * switch failed, exit the new io scheduler and reattach the old
	 * one again (along with re-adding the sysfs dir)
	 */
	elevator_exit(e);
	q->elevator = old_elevator;
	elv_register_queue(q);

	spin_lock_irq(q->queue_lock);
	queue_flag_clear(QUEUE_FLAG_ELVSWITCH, q);
	spin_unlock_irq(q->queue_lock);

	return 0;
}

ssize_t elv_iosched_store(struct request_queue *q, const char *name,
			  size_t count)
{
	char elevator_name[ELV_NAME_MAX];
	struct elevator_type *e;

	strlcpy(elevator_name, name, sizeof(elevator_name));
	strstrip(elevator_name);

	e = elevator_get(elevator_name);
	if (!e) {
		printk(KERN_ERR "elevator: type %s not found\n", elevator_name);
		return -EINVAL;
	}

	if (!strcmp(elevator_name, q->elevator->elevator_type->elevator_name)) {
		elevator_put(e);
		return count;
	}

	if (!elevator_switch(q, e))
		printk(KERN_ERR "elevator: switch to %s failed\n",
							elevator_name);
	return count;
}

ssize_t elv_iosched_show(struct request_queue *q, char *name)
{
	struct elevator_queue *e = q->elevator;
	struct elevator_type *elv = e->elevator_type;
	struct elevator_type *__e;
	int len = 0;

	spin_lock(&elv_list_lock);
	list_for_each_entry(__e, &elv_list, list) {
		if (!strcmp(elv->elevator_name, __e->elevator_name))
			len += sprintf(name+len, "[%s] ", elv->elevator_name);
		else
			len += sprintf(name+len, "%s ", __e->elevator_name);
	}
	spin_unlock(&elv_list_lock);

	len += sprintf(len+name, "\n");
	return len;
}

struct request *elv_rb_former_request(struct request_queue *q,
				      struct request *rq)
{
	struct rb_node *rbprev = rb_prev(&rq->rb_node);

	if (rbprev)
		return rb_entry_rq(rbprev);

	return NULL;
}
EXPORT_SYMBOL(elv_rb_former_request);

struct request *elv_rb_latter_request(struct request_queue *q,
				      struct request *rq)
{
	struct rb_node *rbnext = rb_next(&rq->rb_node);

	if (rbnext)
		return rb_entry_rq(rbnext);

	return NULL;
}
EXPORT_SYMBOL(elv_rb_latter_request);<|MERGE_RESOLUTION|>--- conflicted
+++ resolved
@@ -590,11 +590,7 @@
 /*
  * Call with queue lock held, interrupts disabled
  */
-<<<<<<< HEAD
-void elv_quisce_start(struct request_queue *q)
-=======
 void elv_quiesce_start(struct request_queue *q)
->>>>>>> 6574612f
 {
 	queue_flag_set(QUEUE_FLAG_ELVSWITCH, q);
 
@@ -611,11 +607,7 @@
 	}
 }
 
-<<<<<<< HEAD
-void elv_quisce_end(struct request_queue *q)
-=======
 void elv_quiesce_end(struct request_queue *q)
->>>>>>> 6574612f
 {
 	queue_flag_clear(QUEUE_FLAG_ELVSWITCH, q);
 }
@@ -1134,11 +1126,7 @@
 	 * Turn on BYPASS and drain all requests w/ elevator private data
 	 */
 	spin_lock_irq(q->queue_lock);
-<<<<<<< HEAD
-	elv_quisce_start(q);
-=======
 	elv_quiesce_start(q);
->>>>>>> 6574612f
 
 	/*
 	 * Remember old elevator.
@@ -1162,11 +1150,7 @@
 	 */
 	elevator_exit(old_elevator);
 	spin_lock_irq(q->queue_lock);
-<<<<<<< HEAD
-	elv_quisce_end(q);
-=======
 	elv_quiesce_end(q);
->>>>>>> 6574612f
 	spin_unlock_irq(q->queue_lock);
 
 	blk_add_trace_msg(q, "elv switch: %s", e->elevator_type->elevator_name);
