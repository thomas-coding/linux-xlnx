// SPDX-License-Identifier: GPL-2.0
/*
 * Driver for the NXP ISP1760 chip
 *
 * However, the code might contain some bugs. What doesn't work for sure is:
 * - ISO
 * - OTG
 e The interrupt line is configured as active low, level.
 *
 * (c) 2007 Sebastian Siewior <bigeasy@linutronix.de>
 *
 * (c) 2011 Arvid Brodin <arvid.brodin@enea.com>
 *
 * Copyright 2021 Linaro, Rui Miguel Silva <rui.silva@linaro.org>
 *
 */
#include <linux/gpio/consumer.h>
#include <linux/module.h>
#include <linux/kernel.h>
#include <linux/slab.h>
#include <linux/list.h>
#include <linux/usb.h>
#include <linux/usb/hcd.h>
#include <linux/debugfs.h>
#include <linux/uaccess.h>
#include <linux/io.h>
#include <linux/iopoll.h>
#include <linux/mm.h>
#include <linux/timer.h>
#include <asm/unaligned.h>
#include <asm/cacheflush.h>

#include "isp1760-core.h"
#include "isp1760-hcd.h"
#include "isp1760-regs.h"

static struct kmem_cache *qtd_cachep;
static struct kmem_cache *qh_cachep;
static struct kmem_cache *urb_listitem_cachep;

typedef void (packet_enqueue)(struct usb_hcd *hcd, struct isp1760_qh *qh,
		struct isp1760_qtd *qtd);

static inline struct isp1760_hcd *hcd_to_priv(struct usb_hcd *hcd)
{
	return *(struct isp1760_hcd **)hcd->hcd_priv;
}

#define dw_to_le32(x)	(cpu_to_le32((__force u32)x))
#define le32_to_dw(x)	((__force __dw)(le32_to_cpu(x)))

/* urb state*/
#define DELETE_URB		(0x0008)
#define NO_TRANSFER_ACTIVE	(0xffffffff)

/* Philips Proprietary Transfer Descriptor (PTD) */
typedef __u32 __bitwise __dw;
struct ptd {
	__dw dw0;
	__dw dw1;
	__dw dw2;
	__dw dw3;
	__dw dw4;
	__dw dw5;
	__dw dw6;
	__dw dw7;
};

struct ptd_le32 {
	__le32 dw0;
	__le32 dw1;
	__le32 dw2;
	__le32 dw3;
	__le32 dw4;
	__le32 dw5;
	__le32 dw6;
	__le32 dw7;
};

#define PTD_OFFSET		0x0400
#define ISO_PTD_OFFSET		0x0400
#define INT_PTD_OFFSET		0x0800
#define ATL_PTD_OFFSET		0x0c00
#define PAYLOAD_OFFSET		0x1000

#define ISP_BANK_0		0x00
#define ISP_BANK_1		0x01
#define ISP_BANK_2		0x02
#define ISP_BANK_3		0x03

#define TO_DW(x)	((__force __dw)x)
#define TO_U32(x)	((__force u32)x)

 /* ATL */
 /* DW0 */
#define DW0_VALID_BIT			TO_DW(1)
#define FROM_DW0_VALID(x)		(TO_U32(x) & 0x01)
#define TO_DW0_LENGTH(x)		TO_DW((((u32)x) << 3))
#define TO_DW0_MAXPACKET(x)		TO_DW((((u32)x) << 18))
#define TO_DW0_MULTI(x)			TO_DW((((u32)x) << 29))
#define TO_DW0_ENDPOINT(x)		TO_DW((((u32)x) << 31))
/* DW1 */
#define TO_DW1_DEVICE_ADDR(x)		TO_DW((((u32)x) << 3))
#define TO_DW1_PID_TOKEN(x)		TO_DW((((u32)x) << 10))
#define DW1_TRANS_BULK			TO_DW(((u32)2 << 12))
#define DW1_TRANS_INT			TO_DW(((u32)3 << 12))
#define DW1_TRANS_SPLIT			TO_DW(((u32)1 << 14))
#define DW1_SE_USB_LOSPEED		TO_DW(((u32)2 << 16))
#define TO_DW1_PORT_NUM(x)		TO_DW((((u32)x) << 18))
#define TO_DW1_HUB_NUM(x)		TO_DW((((u32)x) << 25))
/* DW2 */
#define TO_DW2_DATA_START_ADDR(x)	TO_DW((((u32)x) << 8))
#define TO_DW2_RL(x)			TO_DW(((x) << 25))
#define FROM_DW2_RL(x)			((TO_U32(x) >> 25) & 0xf)
/* DW3 */
#define FROM_DW3_NRBYTESTRANSFERRED(x)		TO_U32((x) & 0x3fff)
#define FROM_DW3_SCS_NRBYTESTRANSFERRED(x)	TO_U32((x) & 0x07ff)
#define TO_DW3_NAKCOUNT(x)		TO_DW(((x) << 19))
#define FROM_DW3_NAKCOUNT(x)		((TO_U32(x) >> 19) & 0xf)
#define TO_DW3_CERR(x)			TO_DW(((x) << 23))
#define FROM_DW3_CERR(x)		((TO_U32(x) >> 23) & 0x3)
#define TO_DW3_DATA_TOGGLE(x)		TO_DW(((x) << 25))
#define FROM_DW3_DATA_TOGGLE(x)		((TO_U32(x) >> 25) & 0x1)
#define TO_DW3_PING(x)			TO_DW(((x) << 26))
#define FROM_DW3_PING(x)		((TO_U32(x) >> 26) & 0x1)
#define DW3_ERROR_BIT			TO_DW((1 << 28))
#define DW3_BABBLE_BIT			TO_DW((1 << 29))
#define DW3_HALT_BIT			TO_DW((1 << 30))
#define DW3_ACTIVE_BIT			TO_DW((1 << 31))
#define FROM_DW3_ACTIVE(x)		((TO_U32(x) >> 31) & 0x01)

#define INT_UNDERRUN			(1 << 2)
#define INT_BABBLE			(1 << 1)
#define INT_EXACT			(1 << 0)

#define SETUP_PID	(2)
#define IN_PID		(1)
#define OUT_PID		(0)

/* Errata 1 */
#define RL_COUNTER	(0)
#define NAK_COUNTER	(0)
#define ERR_COUNTER	(3)

struct isp1760_qtd {
	u8 packet_type;
	void *data_buffer;
	u32 payload_addr;

	/* the rest is HCD-private */
	struct list_head qtd_list;
	struct urb *urb;
	size_t length;
	size_t actual_length;

	/* QTD_ENQUEUED:	waiting for transfer (inactive) */
	/* QTD_PAYLOAD_ALLOC:	chip mem has been allocated for payload */
	/* QTD_XFER_STARTED:	valid ptd has been written to isp176x - only
				interrupt handler may touch this qtd! */
	/* QTD_XFER_COMPLETE:	payload has been transferred successfully */
	/* QTD_RETIRE:		transfer error/abort qtd */
#define QTD_ENQUEUED		0
#define QTD_PAYLOAD_ALLOC	1
#define QTD_XFER_STARTED	2
#define QTD_XFER_COMPLETE	3
#define QTD_RETIRE		4
	u32 status;
};

/* Queue head, one for each active endpoint */
struct isp1760_qh {
	struct list_head qh_list;
	struct list_head qtd_list;
	u32 toggle;
	u32 ping;
	int slot;
	int tt_buffer_dirty;	/* See USB2.0 spec section 11.17.5 */
};

struct urb_listitem {
	struct list_head urb_list;
	struct urb *urb;
};

static const u32 isp176x_hc_portsc1_fields[] = {
	[PORT_OWNER]		= BIT(13),
	[PORT_POWER]		= BIT(12),
	[PORT_LSTATUS]		= BIT(10),
	[PORT_RESET]		= BIT(8),
	[PORT_SUSPEND]		= BIT(7),
	[PORT_RESUME]		= BIT(6),
	[PORT_PE]		= BIT(2),
	[PORT_CSC]		= BIT(1),
	[PORT_CONNECT]		= BIT(0),
};

/*
 * Access functions for isp176x registers regmap fields
 */
static u32 isp1760_hcd_read(struct usb_hcd *hcd, u32 field)
{
	struct isp1760_hcd *priv = hcd_to_priv(hcd);

	return isp1760_field_read(priv->fields, field);
}

/*
 * We need, in isp176x, to write directly the values to the portsc1
 * register so it will make the other values to trigger.
 */
static void isp1760_hcd_portsc1_set_clear(struct isp1760_hcd *priv, u32 field,
					  u32 val)
{
	u32 bit = isp176x_hc_portsc1_fields[field];
	u16 portsc1_reg = priv->is_isp1763 ? ISP1763_HC_PORTSC1 :
		ISP176x_HC_PORTSC1;
	u32 port_status = readl(priv->base + portsc1_reg);

	if (val)
		writel(port_status | bit, priv->base + portsc1_reg);
	else
		writel(port_status & ~bit, priv->base + portsc1_reg);
}

static void isp1760_hcd_write(struct usb_hcd *hcd, u32 field, u32 val)
{
	struct isp1760_hcd *priv = hcd_to_priv(hcd);

	if (unlikely((field >= PORT_OWNER && field <= PORT_CONNECT)))
		return isp1760_hcd_portsc1_set_clear(priv, field, val);

	isp1760_field_write(priv->fields, field, val);
}

static void isp1760_hcd_set(struct usb_hcd *hcd, u32 field)
{
	isp1760_hcd_write(hcd, field, 0xFFFFFFFF);
}

static void isp1760_hcd_clear(struct usb_hcd *hcd, u32 field)
{
	isp1760_hcd_write(hcd, field, 0);
}

static int isp1760_hcd_set_and_wait(struct usb_hcd *hcd, u32 field,
				    u32 timeout_us)
{
	struct isp1760_hcd *priv = hcd_to_priv(hcd);
	u32 val;

	isp1760_hcd_set(hcd, field);

	return regmap_field_read_poll_timeout(priv->fields[field], val,
					      val, 0, timeout_us);
}

static int isp1760_hcd_set_and_wait_swap(struct usb_hcd *hcd, u32 field,
					 u32 timeout_us)
{
	struct isp1760_hcd *priv = hcd_to_priv(hcd);
	u32 val;

	isp1760_hcd_set(hcd, field);

	return regmap_field_read_poll_timeout(priv->fields[field], val,
					      !val, 0, timeout_us);
}

static int isp1760_hcd_clear_and_wait(struct usb_hcd *hcd, u32 field,
				      u32 timeout_us)
{
	struct isp1760_hcd *priv = hcd_to_priv(hcd);
	u32 val;

	isp1760_hcd_clear(hcd, field);

	return regmap_field_read_poll_timeout(priv->fields[field], val,
					      !val, 0, timeout_us);
}

static bool isp1760_hcd_is_set(struct usb_hcd *hcd, u32 field)
{
	return !!isp1760_hcd_read(hcd, field);
}

static bool isp1760_hcd_ppc_is_set(struct usb_hcd *hcd)
{
	struct isp1760_hcd *priv = hcd_to_priv(hcd);

	if (priv->is_isp1763)
		return true;

	return isp1760_hcd_is_set(hcd, HCS_PPC);
}

static u32 isp1760_hcd_n_ports(struct usb_hcd *hcd)
{
	struct isp1760_hcd *priv = hcd_to_priv(hcd);

	if (priv->is_isp1763)
		return 1;

	return isp1760_hcd_read(hcd, HCS_N_PORTS);
}

/*
 * Access functions for isp176x memory (offset >= 0x0400).
 *
 * bank_reads8() reads memory locations prefetched by an earlier write to
 * HC_MEMORY_REG (see isp176x datasheet). Unless you want to do fancy multi-
 * bank optimizations, you should use the more generic mem_read() below.
 *
 * For access to ptd memory, use the specialized ptd_read() and ptd_write()
 * below.
 *
 * These functions copy via MMIO data to/from the device. memcpy_{to|from}io()
 * doesn't quite work because some people have to enforce 32-bit access
 */
static void bank_reads8(void __iomem *src_base, u32 src_offset, u32 bank_addr,
							__u32 *dst, u32 bytes)
{
	__u32 __iomem *src;
	u32 val;
	__u8 *src_byteptr;
	__u8 *dst_byteptr;

	src = src_base + (bank_addr | src_offset);

	if (src_offset < PAYLOAD_OFFSET) {
		while (bytes >= 4) {
			*dst = readl_relaxed(src);
			bytes -= 4;
			src++;
			dst++;
		}
	} else {
		while (bytes >= 4) {
			*dst = __raw_readl(src);
			bytes -= 4;
			src++;
			dst++;
		}
	}

	if (!bytes)
		return;

	/* in case we have 3, 2 or 1 by left. The dst buffer may not be fully
	 * allocated.
	 */
	if (src_offset < PAYLOAD_OFFSET)
		val = readl_relaxed(src);
	else
		val = __raw_readl(src);

	dst_byteptr = (void *) dst;
	src_byteptr = (void *) &val;
	while (bytes > 0) {
		*dst_byteptr = *src_byteptr;
		dst_byteptr++;
		src_byteptr++;
		bytes--;
	}
}

static void isp1760_mem_read(struct usb_hcd *hcd, u32 src_offset, void *dst,
			     u32 bytes)
{
	struct isp1760_hcd *priv = hcd_to_priv(hcd);

	isp1760_reg_write(priv->regs, ISP176x_HC_MEMORY, src_offset);
	ndelay(100);

	bank_reads8(priv->base, src_offset, ISP_BANK_0, dst, bytes);
}

/*
 * ISP1763 does not have the banks direct host controller memory access,
 * needs to use the HC_DATA register. Add data read/write according to this,
 * and also adjust 16bit access.
 */
static void isp1763_mem_read(struct usb_hcd *hcd, u16 srcaddr,
			     u16 *dstptr, u32 bytes)
{
	struct isp1760_hcd *priv = hcd_to_priv(hcd);

	/* Write the starting device address to the hcd memory register */
	isp1760_reg_write(priv->regs, ISP1763_HC_MEMORY, srcaddr);
	ndelay(100); /* Delay between consecutive access */

	/* As long there are at least 16-bit to read ... */
	while (bytes >= 2) {
		*dstptr = __raw_readw(priv->base + ISP1763_HC_DATA);
		bytes -= 2;
		dstptr++;
	}

	/* If there are no more bytes to read, return */
	if (bytes <= 0)
		return;

	*((u8 *)dstptr) = (u8)(readw(priv->base + ISP1763_HC_DATA) & 0xFF);
}

static void mem_read(struct usb_hcd *hcd, u32 src_offset, __u32 *dst,
		     u32 bytes)
{
	struct isp1760_hcd *priv = hcd_to_priv(hcd);

	if (!priv->is_isp1763)
		return isp1760_mem_read(hcd, src_offset, (u16 *)dst, bytes);

	isp1763_mem_read(hcd, (u16)src_offset, (u16 *)dst, bytes);
}

static void isp1760_mem_write(void __iomem *dst_base, u32 dst_offset,
			      __u32 const *src, u32 bytes)
{
	__u32 __iomem *dst;

	dst = dst_base + dst_offset;

	if (dst_offset < PAYLOAD_OFFSET) {
		while (bytes >= 4) {
			writel_relaxed(*src, dst);
			bytes -= 4;
			src++;
			dst++;
		}
	} else {
		while (bytes >= 4) {
			__raw_writel(*src, dst);
			bytes -= 4;
			src++;
			dst++;
		}
	}

	if (!bytes)
		return;
	/* in case we have 3, 2 or 1 bytes left. The buffer is allocated and the
	 * extra bytes should not be read by the HW.
	 */

	if (dst_offset < PAYLOAD_OFFSET)
		writel_relaxed(*src, dst);
	else
		__raw_writel(*src, dst);
}

static void isp1763_mem_write(struct usb_hcd *hcd, u16 dstaddr, u16 *src,
			      u32 bytes)
{
	struct isp1760_hcd *priv = hcd_to_priv(hcd);

	/* Write the starting device address to the hcd memory register */
	isp1760_reg_write(priv->regs, ISP1763_HC_MEMORY, dstaddr);
	ndelay(100); /* Delay between consecutive access */

	while (bytes >= 2) {
		/* Get and write the data; then adjust the data ptr and len */
		__raw_writew(*src, priv->base + ISP1763_HC_DATA);
		bytes -= 2;
		src++;
	}

	/* If there are no more bytes to process, return */
	if (bytes <= 0)
		return;

	/*
	 * The only way to get here is if there is a single byte left,
	 * get it and write it to the data reg;
	 */
	writew(*((u8 *)src), priv->base + ISP1763_HC_DATA);
}

static void mem_write(struct usb_hcd *hcd, u32 dst_offset, __u32 *src,
		      u32 bytes)
{
	struct isp1760_hcd *priv = hcd_to_priv(hcd);

	if (!priv->is_isp1763)
		return isp1760_mem_write(priv->base, dst_offset, src, bytes);

	isp1763_mem_write(hcd, dst_offset, (u16 *)src, bytes);
}

/*
 * Read and write ptds. 'ptd_offset' should be one of ISO_PTD_OFFSET,
 * INT_PTD_OFFSET, and ATL_PTD_OFFSET. 'slot' should be less than 32.
 */
static void isp1760_ptd_read(struct usb_hcd *hcd, u32 ptd_offset, u32 slot,
			     struct ptd *ptd)
{
	u16 src_offset = ptd_offset + slot * sizeof(*ptd);
	struct isp1760_hcd *priv = hcd_to_priv(hcd);

	isp1760_reg_write(priv->regs, ISP176x_HC_MEMORY, src_offset);
	ndelay(90);

	bank_reads8(priv->base, src_offset, ISP_BANK_0, (void *)ptd,
		    sizeof(*ptd));
}

static void isp1763_ptd_read(struct usb_hcd *hcd, u32 ptd_offset, u32 slot,
			     struct ptd *ptd)
{
	u16 src_offset = ptd_offset + slot * sizeof(*ptd);
	struct ptd_le32 le32_ptd;

	isp1763_mem_read(hcd, src_offset, (u16 *)&le32_ptd, sizeof(le32_ptd));
	/* Normalize the data obtained */
	ptd->dw0 = le32_to_dw(le32_ptd.dw0);
	ptd->dw1 = le32_to_dw(le32_ptd.dw1);
	ptd->dw2 = le32_to_dw(le32_ptd.dw2);
	ptd->dw3 = le32_to_dw(le32_ptd.dw3);
	ptd->dw4 = le32_to_dw(le32_ptd.dw4);
	ptd->dw5 = le32_to_dw(le32_ptd.dw5);
	ptd->dw6 = le32_to_dw(le32_ptd.dw6);
	ptd->dw7 = le32_to_dw(le32_ptd.dw7);
}

static void ptd_read(struct usb_hcd *hcd, u32 ptd_offset, u32 slot,
		     struct ptd *ptd)
{
	struct isp1760_hcd *priv = hcd_to_priv(hcd);

	if (!priv->is_isp1763)
		return isp1760_ptd_read(hcd, ptd_offset, slot, ptd);

	isp1763_ptd_read(hcd, ptd_offset, slot, ptd);
}

static void isp1763_ptd_write(struct usb_hcd *hcd, u32 ptd_offset, u32 slot,
			      struct ptd *cpu_ptd)
{
	u16 dst_offset = ptd_offset + slot * sizeof(*cpu_ptd);
	struct ptd_le32 ptd;

	ptd.dw0 = dw_to_le32(cpu_ptd->dw0);
	ptd.dw1 = dw_to_le32(cpu_ptd->dw1);
	ptd.dw2 = dw_to_le32(cpu_ptd->dw2);
	ptd.dw3 = dw_to_le32(cpu_ptd->dw3);
	ptd.dw4 = dw_to_le32(cpu_ptd->dw4);
	ptd.dw5 = dw_to_le32(cpu_ptd->dw5);
	ptd.dw6 = dw_to_le32(cpu_ptd->dw6);
	ptd.dw7 = dw_to_le32(cpu_ptd->dw7);

	isp1763_mem_write(hcd, dst_offset,  (u16 *)&ptd.dw0,
			  8 * sizeof(ptd.dw0));
}

static void isp1760_ptd_write(void __iomem *base, u32 ptd_offset, u32 slot,
			      struct ptd *ptd)
{
	u32 dst_offset = ptd_offset + slot * sizeof(*ptd);

	/*
	 * Make sure dw0 gets written last (after other dw's and after payload)
	 *  since it contains the enable bit
	 */
	isp1760_mem_write(base, dst_offset + sizeof(ptd->dw0),
			  (__force u32 *)&ptd->dw1, 7 * sizeof(ptd->dw1));
	wmb();
	isp1760_mem_write(base, dst_offset, (__force u32 *)&ptd->dw0,
			  sizeof(ptd->dw0));
}

static void ptd_write(struct usb_hcd *hcd, u32 ptd_offset, u32 slot,
		      struct ptd *ptd)
{
	struct isp1760_hcd *priv = hcd_to_priv(hcd);

	if (!priv->is_isp1763)
		return isp1760_ptd_write(priv->base, ptd_offset, slot, ptd);

	isp1763_ptd_write(hcd, ptd_offset, slot, ptd);
}

/* memory management of the 60kb on the chip from 0x1000 to 0xffff */
static void init_memory(struct isp1760_hcd *priv)
{
	const struct isp1760_memory_layout *mem = priv->memory_layout;
	int i, j, curr;
	u32 payload_addr;

	payload_addr = PAYLOAD_OFFSET;

	for (i = 0, curr = 0; i < ARRAY_SIZE(mem->blocks); i++, curr += j) {
		for (j = 0; j < mem->blocks[i]; j++) {
			priv->memory_pool[curr + j].start = payload_addr;
			priv->memory_pool[curr + j].size = mem->blocks_size[i];
			priv->memory_pool[curr + j].free = 1;
			payload_addr += priv->memory_pool[curr + j].size;
		}
	}

	WARN_ON(payload_addr - priv->memory_pool[0].start >
		mem->payload_area_size);
}

static void alloc_mem(struct usb_hcd *hcd, struct isp1760_qtd *qtd)
{
	struct isp1760_hcd *priv = hcd_to_priv(hcd);
	const struct isp1760_memory_layout *mem = priv->memory_layout;
	int i;

	WARN_ON(qtd->payload_addr);

	if (!qtd->length)
		return;

	for (i = 0; i < mem->payload_blocks; i++) {
		if (priv->memory_pool[i].size >= qtd->length &&
				priv->memory_pool[i].free) {
			priv->memory_pool[i].free = 0;
			qtd->payload_addr = priv->memory_pool[i].start;
			return;
		}
	}
}

static void free_mem(struct usb_hcd *hcd, struct isp1760_qtd *qtd)
{
	struct isp1760_hcd *priv = hcd_to_priv(hcd);
	const struct isp1760_memory_layout *mem = priv->memory_layout;
	int i;

	if (!qtd->payload_addr)
		return;

	for (i = 0; i < mem->payload_blocks; i++) {
		if (priv->memory_pool[i].start == qtd->payload_addr) {
			WARN_ON(priv->memory_pool[i].free);
			priv->memory_pool[i].free = 1;
			qtd->payload_addr = 0;
			return;
		}
	}

	dev_err(hcd->self.controller, "%s: Invalid pointer: %08x\n",
						__func__, qtd->payload_addr);
	WARN_ON(1);
	qtd->payload_addr = 0;
}

/* reset a non-running (STS_HALT == 1) controller */
static int ehci_reset(struct usb_hcd *hcd)
{
	struct isp1760_hcd *priv = hcd_to_priv(hcd);

	hcd->state = HC_STATE_HALT;
	priv->next_statechange = jiffies;

	return isp1760_hcd_set_and_wait_swap(hcd, CMD_RESET, 250 * 1000);
}

static struct isp1760_qh *qh_alloc(gfp_t flags)
{
	struct isp1760_qh *qh;

	qh = kmem_cache_zalloc(qh_cachep, flags);
	if (!qh)
		return NULL;

	INIT_LIST_HEAD(&qh->qh_list);
	INIT_LIST_HEAD(&qh->qtd_list);
	qh->slot = -1;

	return qh;
}

static void qh_free(struct isp1760_qh *qh)
{
	WARN_ON(!list_empty(&qh->qtd_list));
	WARN_ON(qh->slot > -1);
	kmem_cache_free(qh_cachep, qh);
}

/* one-time init, only for memory state */
static int priv_init(struct usb_hcd *hcd)
{
	struct isp1760_hcd *priv = hcd_to_priv(hcd);
	u32 isoc_cache;
	u32 isoc_thres;
	int i;

	spin_lock_init(&priv->lock);

	for (i = 0; i < QH_END; i++)
		INIT_LIST_HEAD(&priv->qh_list[i]);

	/*
	 * hw default: 1K periodic list heads, one per frame.
	 * periodic_size can shrink by USBCMD update if hcc_params allows.
	 */
	priv->periodic_size = DEFAULT_I_TDPS;

	if (priv->is_isp1763) {
		priv->i_thresh = 2;
		return 0;
	}

	/* controllers may cache some of the periodic schedule ... */
	isoc_cache = isp1760_hcd_read(hcd, HCC_ISOC_CACHE);
	isoc_thres = isp1760_hcd_read(hcd, HCC_ISOC_THRES);

	/* full frame cache */
	if (isoc_cache)
		priv->i_thresh = 8;
	else /* N microframes cached */
		priv->i_thresh = 2 + isoc_thres;

	return 0;
}

static int isp1760_hc_setup(struct usb_hcd *hcd)
{
	struct isp1760_hcd *priv = hcd_to_priv(hcd);
	u32 atx_reset;
	int result;
	u32 scratch;
	u32 pattern;

	if (priv->is_isp1763)
		pattern = 0xcafe;
	else
		pattern = 0xdeadcafe;

	isp1760_hcd_write(hcd, HC_SCRATCH, pattern);

	/*
	 * we do not care about the read value here we just want to
	 * change bus pattern.
	 */
	isp1760_hcd_read(hcd, HC_CHIP_ID_HIGH);
	scratch = isp1760_hcd_read(hcd, HC_SCRATCH);
	if (scratch != pattern) {
		dev_err(hcd->self.controller, "Scratch test failed. 0x%08x\n",
			scratch);
		return -ENODEV;
	}

	/*
	 * The RESET_HC bit in the SW_RESET register is supposed to reset the
	 * host controller without touching the CPU interface registers, but at
	 * least on the ISP1761 it seems to behave as the RESET_ALL bit and
	 * reset the whole device. We thus can't use it here, so let's reset
	 * the host controller through the EHCI USB Command register. The device
	 * has been reset in core code anyway, so this shouldn't matter.
	 */
	isp1760_hcd_clear(hcd, ISO_BUF_FILL);
	isp1760_hcd_clear(hcd, INT_BUF_FILL);
	isp1760_hcd_clear(hcd, ATL_BUF_FILL);

	isp1760_hcd_set(hcd, HC_ATL_PTD_SKIPMAP);
	isp1760_hcd_set(hcd, HC_INT_PTD_SKIPMAP);
	isp1760_hcd_set(hcd, HC_ISO_PTD_SKIPMAP);

	result = ehci_reset(hcd);
	if (result)
		return result;

	/* Step 11 passed */

	/* ATL reset */
	if (priv->is_isp1763)
		atx_reset = SW_RESET_RESET_ATX;
	else
		atx_reset = ALL_ATX_RESET;

	isp1760_hcd_set(hcd, atx_reset);
	mdelay(10);
	isp1760_hcd_clear(hcd, atx_reset);

	if (priv->is_isp1763) {
		isp1760_hcd_set(hcd, HW_OTG_DISABLE);
		isp1760_hcd_set(hcd, HW_SW_SEL_HC_DC_CLEAR);
		isp1760_hcd_set(hcd, HW_HC_2_DIS_CLEAR);
		mdelay(10);

		isp1760_hcd_set(hcd, HW_INTF_LOCK);
	}

	isp1760_hcd_set(hcd, HC_INT_IRQ_ENABLE);
	isp1760_hcd_set(hcd, HC_ATL_IRQ_ENABLE);

	return priv_init(hcd);
}

static u32 base_to_chip(u32 base)
{
	return ((base - 0x400) >> 3);
}

static int last_qtd_of_urb(struct isp1760_qtd *qtd, struct isp1760_qh *qh)
{
	struct urb *urb;

	if (list_is_last(&qtd->qtd_list, &qh->qtd_list))
		return 1;

	urb = qtd->urb;
	qtd = list_entry(qtd->qtd_list.next, typeof(*qtd), qtd_list);
	return (qtd->urb != urb);
}

/* magic numbers that can affect system performance */
#define	EHCI_TUNE_CERR		3	/* 0-3 qtd retries; 0 == don't stop */
#define	EHCI_TUNE_RL_HS		4	/* nak throttle; see 4.9 */
#define	EHCI_TUNE_RL_TT		0
#define	EHCI_TUNE_MULT_HS	1	/* 1-3 transactions/uframe; 4.10.3 */
#define	EHCI_TUNE_MULT_TT	1
#define	EHCI_TUNE_FLS		2	/* (small) 256 frame schedule */

static void create_ptd_atl(struct isp1760_qh *qh,
			struct isp1760_qtd *qtd, struct ptd *ptd)
{
	u32 maxpacket;
	u32 multi;
	u32 rl = RL_COUNTER;
	u32 nak = NAK_COUNTER;

	memset(ptd, 0, sizeof(*ptd));

	/* according to 3.6.2, max packet len can not be > 0x400 */
	maxpacket = usb_maxpacket(qtd->urb->dev, qtd->urb->pipe);
	multi =  1 + ((maxpacket >> 11) & 0x3);
	maxpacket &= 0x7ff;

	/* DW0 */
	ptd->dw0 = DW0_VALID_BIT;
	ptd->dw0 |= TO_DW0_LENGTH(qtd->length);
	ptd->dw0 |= TO_DW0_MAXPACKET(maxpacket);
	ptd->dw0 |= TO_DW0_ENDPOINT(usb_pipeendpoint(qtd->urb->pipe));

	/* DW1 */
	ptd->dw1 = TO_DW((usb_pipeendpoint(qtd->urb->pipe) >> 1));
	ptd->dw1 |= TO_DW1_DEVICE_ADDR(usb_pipedevice(qtd->urb->pipe));
	ptd->dw1 |= TO_DW1_PID_TOKEN(qtd->packet_type);

	if (usb_pipebulk(qtd->urb->pipe))
		ptd->dw1 |= DW1_TRANS_BULK;
	else if  (usb_pipeint(qtd->urb->pipe))
		ptd->dw1 |= DW1_TRANS_INT;

	if (qtd->urb->dev->speed != USB_SPEED_HIGH) {
		/* split transaction */

		ptd->dw1 |= DW1_TRANS_SPLIT;
		if (qtd->urb->dev->speed == USB_SPEED_LOW)
			ptd->dw1 |= DW1_SE_USB_LOSPEED;

		ptd->dw1 |= TO_DW1_PORT_NUM(qtd->urb->dev->ttport);
		ptd->dw1 |= TO_DW1_HUB_NUM(qtd->urb->dev->tt->hub->devnum);

		/* SE bit for Split INT transfers */
		if (usb_pipeint(qtd->urb->pipe) &&
				(qtd->urb->dev->speed == USB_SPEED_LOW))
			ptd->dw1 |= DW1_SE_USB_LOSPEED;

		rl = 0;
		nak = 0;
	} else {
		ptd->dw0 |= TO_DW0_MULTI(multi);
		if (usb_pipecontrol(qtd->urb->pipe) ||
						usb_pipebulk(qtd->urb->pipe))
			ptd->dw3 |= TO_DW3_PING(qh->ping);
	}
	/* DW2 */
	ptd->dw2 = 0;
	ptd->dw2 |= TO_DW2_DATA_START_ADDR(base_to_chip(qtd->payload_addr));
	ptd->dw2 |= TO_DW2_RL(rl);

	/* DW3 */
	ptd->dw3 |= TO_DW3_NAKCOUNT(nak);
	ptd->dw3 |= TO_DW3_DATA_TOGGLE(qh->toggle);
	if (usb_pipecontrol(qtd->urb->pipe)) {
		if (qtd->data_buffer == qtd->urb->setup_packet)
			ptd->dw3 &= ~TO_DW3_DATA_TOGGLE(1);
		else if (last_qtd_of_urb(qtd, qh))
			ptd->dw3 |= TO_DW3_DATA_TOGGLE(1);
	}

	ptd->dw3 |= DW3_ACTIVE_BIT;
	/* Cerr */
	ptd->dw3 |= TO_DW3_CERR(ERR_COUNTER);
}

static void transform_add_int(struct isp1760_qh *qh,
			struct isp1760_qtd *qtd, struct ptd *ptd)
{
	u32 usof;
	u32 period;

	/*
	 * Most of this is guessing. ISP1761 datasheet is quite unclear, and
	 * the algorithm from the original Philips driver code, which was
	 * pretty much used in this driver before as well, is quite horrendous
	 * and, i believe, incorrect. The code below follows the datasheet and
	 * USB2.0 spec as far as I can tell, and plug/unplug seems to be much
	 * more reliable this way (fingers crossed...).
	 */

	if (qtd->urb->dev->speed == USB_SPEED_HIGH) {
		/* urb->interval is in units of microframes (1/8 ms) */
		period = qtd->urb->interval >> 3;

		if (qtd->urb->interval > 4)
			usof = 0x01; /* One bit set =>
						interval 1 ms * uFrame-match */
		else if (qtd->urb->interval > 2)
			usof = 0x22; /* Two bits set => interval 1/2 ms */
		else if (qtd->urb->interval > 1)
			usof = 0x55; /* Four bits set => interval 1/4 ms */
		else
			usof = 0xff; /* All bits set => interval 1/8 ms */
	} else {
		/* urb->interval is in units of frames (1 ms) */
		period = qtd->urb->interval;
		usof = 0x0f;		/* Execute Start Split on any of the
					   four first uFrames */

		/*
		 * First 8 bits in dw5 is uSCS and "specifies which uSOF the
		 * complete split needs to be sent. Valid only for IN." Also,
		 * "All bits can be set to one for every transfer." (p 82,
		 * ISP1761 data sheet.) 0x1c is from Philips driver. Where did
		 * that number come from? 0xff seems to work fine...
		 */
		/* ptd->dw5 = 0x1c; */
		ptd->dw5 = TO_DW(0xff); /* Execute Complete Split on any uFrame */
	}

	period = period >> 1;/* Ensure equal or shorter period than requested */
	period &= 0xf8; /* Mask off too large values and lowest unused 3 bits */

	ptd->dw2 |= TO_DW(period);
	ptd->dw4 = TO_DW(usof);
}

static void create_ptd_int(struct isp1760_qh *qh,
			struct isp1760_qtd *qtd, struct ptd *ptd)
{
	create_ptd_atl(qh, qtd, ptd);
	transform_add_int(qh, qtd, ptd);
}

static void isp1760_urb_done(struct usb_hcd *hcd, struct urb *urb)
__releases(priv->lock)
__acquires(priv->lock)
{
	struct isp1760_hcd *priv = hcd_to_priv(hcd);

	if (!urb->unlinked) {
		if (urb->status == -EINPROGRESS)
			urb->status = 0;
	}

	if (usb_pipein(urb->pipe) && usb_pipetype(urb->pipe) != PIPE_CONTROL) {
		void *ptr;
		for (ptr = urb->transfer_buffer;
		     ptr < urb->transfer_buffer + urb->transfer_buffer_length;
		     ptr += PAGE_SIZE)
			flush_dcache_page(virt_to_page(ptr));
	}

	/* complete() can reenter this HCD */
	usb_hcd_unlink_urb_from_ep(hcd, urb);
	spin_unlock(&priv->lock);
	usb_hcd_giveback_urb(hcd, urb, urb->status);
	spin_lock(&priv->lock);
}

static struct isp1760_qtd *qtd_alloc(gfp_t flags, struct urb *urb,
								u8 packet_type)
{
	struct isp1760_qtd *qtd;

	qtd = kmem_cache_zalloc(qtd_cachep, flags);
	if (!qtd)
		return NULL;

	INIT_LIST_HEAD(&qtd->qtd_list);
	qtd->urb = urb;
	qtd->packet_type = packet_type;
	qtd->status = QTD_ENQUEUED;
	qtd->actual_length = 0;

	return qtd;
}

static void qtd_free(struct isp1760_qtd *qtd)
{
	WARN_ON(qtd->payload_addr);
	kmem_cache_free(qtd_cachep, qtd);
}

static void start_bus_transfer(struct usb_hcd *hcd, u32 ptd_offset, int slot,
				struct isp1760_slotinfo *slots,
				struct isp1760_qtd *qtd, struct isp1760_qh *qh,
				struct ptd *ptd)
{
	struct isp1760_hcd *priv = hcd_to_priv(hcd);
	const struct isp1760_memory_layout *mem = priv->memory_layout;
	int skip_map;

	WARN_ON((slot < 0) || (slot > mem->slot_num - 1));
	WARN_ON(qtd->length && !qtd->payload_addr);
	WARN_ON(slots[slot].qtd);
	WARN_ON(slots[slot].qh);
	WARN_ON(qtd->status != QTD_PAYLOAD_ALLOC);

	if (priv->is_isp1763)
		ndelay(100);

	/* Make sure done map has not triggered from some unlinked transfer */
	if (ptd_offset == ATL_PTD_OFFSET) {
		skip_map = isp1760_hcd_read(hcd, HC_ATL_PTD_SKIPMAP);
		isp1760_hcd_write(hcd, HC_ATL_PTD_SKIPMAP,
				  skip_map | (1 << slot));
		priv->atl_done_map |= isp1760_hcd_read(hcd, HC_ATL_PTD_DONEMAP);
		priv->atl_done_map &= ~(1 << slot);
	} else {
		skip_map = isp1760_hcd_read(hcd, HC_INT_PTD_SKIPMAP);
		isp1760_hcd_write(hcd, HC_INT_PTD_SKIPMAP,
				  skip_map | (1 << slot));
		priv->int_done_map |= isp1760_hcd_read(hcd, HC_INT_PTD_DONEMAP);
		priv->int_done_map &= ~(1 << slot);
	}

	skip_map &= ~(1 << slot);
	qh->slot = slot;
	qtd->status = QTD_XFER_STARTED;
	slots[slot].timestamp = jiffies;
	slots[slot].qtd = qtd;
	slots[slot].qh = qh;
	ptd_write(hcd, ptd_offset, slot, ptd);

	if (ptd_offset == ATL_PTD_OFFSET)
		isp1760_hcd_write(hcd, HC_ATL_PTD_SKIPMAP, skip_map);
	else
		isp1760_hcd_write(hcd, HC_INT_PTD_SKIPMAP, skip_map);
}

static int is_short_bulk(struct isp1760_qtd *qtd)
{
	return (usb_pipebulk(qtd->urb->pipe) &&
					(qtd->actual_length < qtd->length));
}

static void collect_qtds(struct usb_hcd *hcd, struct isp1760_qh *qh,
						struct list_head *urb_list)
{
	struct isp1760_qtd *qtd, *qtd_next;
	struct urb_listitem *urb_listitem;
	int last_qtd;

	list_for_each_entry_safe(qtd, qtd_next, &qh->qtd_list, qtd_list) {
		if (qtd->status < QTD_XFER_COMPLETE)
			break;

		last_qtd = last_qtd_of_urb(qtd, qh);

		if ((!last_qtd) && (qtd->status == QTD_RETIRE))
			qtd_next->status = QTD_RETIRE;

		if (qtd->status == QTD_XFER_COMPLETE) {
			if (qtd->actual_length) {
				switch (qtd->packet_type) {
				case IN_PID:
					mem_read(hcd, qtd->payload_addr,
						 qtd->data_buffer,
						 qtd->actual_length);
					fallthrough;
				case OUT_PID:
					qtd->urb->actual_length +=
							qtd->actual_length;
					fallthrough;
				case SETUP_PID:
					break;
				}
			}

			if (is_short_bulk(qtd)) {
				if (qtd->urb->transfer_flags & URB_SHORT_NOT_OK)
					qtd->urb->status = -EREMOTEIO;
				if (!last_qtd)
					qtd_next->status = QTD_RETIRE;
			}
		}

		if (qtd->payload_addr)
			free_mem(hcd, qtd);

		if (last_qtd) {
			if ((qtd->status == QTD_RETIRE) &&
					(qtd->urb->status == -EINPROGRESS))
				qtd->urb->status = -EPIPE;
			/* Defer calling of urb_done() since it releases lock */
			urb_listitem = kmem_cache_zalloc(urb_listitem_cachep,
								GFP_ATOMIC);
			if (unlikely(!urb_listitem))
				break; /* Try again on next call */
			urb_listitem->urb = qtd->urb;
			list_add_tail(&urb_listitem->urb_list, urb_list);
		}

		list_del(&qtd->qtd_list);
		qtd_free(qtd);
	}
}

#define ENQUEUE_DEPTH	2
static void enqueue_qtds(struct usb_hcd *hcd, struct isp1760_qh *qh)
{
	struct isp1760_hcd *priv = hcd_to_priv(hcd);
	const struct isp1760_memory_layout *mem = priv->memory_layout;
	int slot_num = mem->slot_num;
	int ptd_offset;
	struct isp1760_slotinfo *slots;
	int curr_slot, free_slot;
	int n;
	struct ptd ptd;
	struct isp1760_qtd *qtd;

	if (unlikely(list_empty(&qh->qtd_list))) {
		WARN_ON(1);
		return;
	}

	/* Make sure this endpoint's TT buffer is clean before queueing ptds */
	if (qh->tt_buffer_dirty)
		return;

	if (usb_pipeint(list_entry(qh->qtd_list.next, struct isp1760_qtd,
							qtd_list)->urb->pipe)) {
		ptd_offset = INT_PTD_OFFSET;
		slots = priv->int_slots;
	} else {
		ptd_offset = ATL_PTD_OFFSET;
		slots = priv->atl_slots;
	}

	free_slot = -1;
	for (curr_slot = 0; curr_slot < slot_num; curr_slot++) {
		if ((free_slot == -1) && (slots[curr_slot].qtd == NULL))
			free_slot = curr_slot;
		if (slots[curr_slot].qh == qh)
			break;
	}

	n = 0;
	list_for_each_entry(qtd, &qh->qtd_list, qtd_list) {
		if (qtd->status == QTD_ENQUEUED) {
			WARN_ON(qtd->payload_addr);
			alloc_mem(hcd, qtd);
			if ((qtd->length) && (!qtd->payload_addr))
				break;

			if (qtd->length && (qtd->packet_type == SETUP_PID ||
					    qtd->packet_type == OUT_PID)) {
				mem_write(hcd, qtd->payload_addr,
					  qtd->data_buffer, qtd->length);
			}

			qtd->status = QTD_PAYLOAD_ALLOC;
		}

		if (qtd->status == QTD_PAYLOAD_ALLOC) {
/*
			if ((curr_slot > 31) && (free_slot == -1))
				dev_dbg(hcd->self.controller, "%s: No slot "
					"available for transfer\n", __func__);
*/
			/* Start xfer for this endpoint if not already done */
			if ((curr_slot > slot_num - 1) && (free_slot > -1)) {
				if (usb_pipeint(qtd->urb->pipe))
					create_ptd_int(qh, qtd, &ptd);
				else
					create_ptd_atl(qh, qtd, &ptd);

				start_bus_transfer(hcd, ptd_offset, free_slot,
							slots, qtd, qh, &ptd);
				curr_slot = free_slot;
			}

			n++;
			if (n >= ENQUEUE_DEPTH)
				break;
		}
	}
}

static void schedule_ptds(struct usb_hcd *hcd)
{
	struct isp1760_hcd *priv;
	struct isp1760_qh *qh, *qh_next;
	struct list_head *ep_queue;
	LIST_HEAD(urb_list);
	struct urb_listitem *urb_listitem, *urb_listitem_next;
	int i;

	if (!hcd) {
		WARN_ON(1);
		return;
	}

	priv = hcd_to_priv(hcd);

	/*
	 * check finished/retired xfers, transfer payloads, call urb_done()
	 */
	for (i = 0; i < QH_END; i++) {
		ep_queue = &priv->qh_list[i];
		list_for_each_entry_safe(qh, qh_next, ep_queue, qh_list) {
			collect_qtds(hcd, qh, &urb_list);
			if (list_empty(&qh->qtd_list))
				list_del(&qh->qh_list);
		}
	}

	list_for_each_entry_safe(urb_listitem, urb_listitem_next, &urb_list,
								urb_list) {
		isp1760_urb_done(hcd, urb_listitem->urb);
		kmem_cache_free(urb_listitem_cachep, urb_listitem);
	}

	/*
	 * Schedule packets for transfer.
	 *
	 * According to USB2.0 specification:
	 *
	 * 1st prio: interrupt xfers, up to 80 % of bandwidth
	 * 2nd prio: control xfers
	 * 3rd prio: bulk xfers
	 *
	 * ... but let's use a simpler scheme here (mostly because ISP1761 doc
	 * is very unclear on how to prioritize traffic):
	 *
	 * 1) Enqueue any queued control transfers, as long as payload chip mem
	 *    and PTD ATL slots are available.
	 * 2) Enqueue any queued INT transfers, as long as payload chip mem
	 *    and PTD INT slots are available.
	 * 3) Enqueue any queued bulk transfers, as long as payload chip mem
	 *    and PTD ATL slots are available.
	 *
	 * Use double buffering (ENQUEUE_DEPTH==2) as a compromise between
	 * conservation of chip mem and performance.
	 *
	 * I'm sure this scheme could be improved upon!
	 */
	for (i = 0; i < QH_END; i++) {
		ep_queue = &priv->qh_list[i];
		list_for_each_entry_safe(qh, qh_next, ep_queue, qh_list)
			enqueue_qtds(hcd, qh);
	}
}

#define PTD_STATE_QTD_DONE	1
#define PTD_STATE_QTD_RELOAD	2
#define PTD_STATE_URB_RETIRE	3

static int check_int_transfer(struct usb_hcd *hcd, struct ptd *ptd,
								struct urb *urb)
{
	u32 dw4;
	int i;

	dw4 = TO_U32(ptd->dw4);
	dw4 >>= 8;

	/* FIXME: ISP1761 datasheet does not say what to do with these. Do we
	   need to handle these errors? Is it done in hardware? */

	if (ptd->dw3 & DW3_HALT_BIT) {

		urb->status = -EPROTO; /* Default unknown error */

		for (i = 0; i < 8; i++) {
			switch (dw4 & 0x7) {
			case INT_UNDERRUN:
				dev_dbg(hcd->self.controller, "%s: underrun "
						"during uFrame %d\n",
						__func__, i);
				urb->status = -ECOMM; /* Could not write data */
				break;
			case INT_EXACT:
				dev_dbg(hcd->self.controller, "%s: transaction "
						"error during uFrame %d\n",
						__func__, i);
				urb->status = -EPROTO; /* timeout, bad CRC, PID
							  error etc. */
				break;
			case INT_BABBLE:
				dev_dbg(hcd->self.controller, "%s: babble "
						"error during uFrame %d\n",
						__func__, i);
				urb->status = -EOVERFLOW;
				break;
			}
			dw4 >>= 3;
		}

		return PTD_STATE_URB_RETIRE;
	}

	return PTD_STATE_QTD_DONE;
}

static int check_atl_transfer(struct usb_hcd *hcd, struct ptd *ptd,
								struct urb *urb)
{
	WARN_ON(!ptd);
	if (ptd->dw3 & DW3_HALT_BIT) {
		if (ptd->dw3 & DW3_BABBLE_BIT)
			urb->status = -EOVERFLOW;
		else if (FROM_DW3_CERR(ptd->dw3))
			urb->status = -EPIPE;  /* Stall */
		else
			urb->status = -EPROTO; /* Unknown */
/*
		dev_dbg(hcd->self.controller, "%s: ptd error:\n"
			"        dw0: %08x dw1: %08x dw2: %08x dw3: %08x\n"
			"        dw4: %08x dw5: %08x dw6: %08x dw7: %08x\n",
			__func__,
			ptd->dw0, ptd->dw1, ptd->dw2, ptd->dw3,
			ptd->dw4, ptd->dw5, ptd->dw6, ptd->dw7);
*/
		return PTD_STATE_URB_RETIRE;
	}

	if ((ptd->dw3 & DW3_ERROR_BIT) && (ptd->dw3 & DW3_ACTIVE_BIT)) {
		/* Transfer Error, *but* active and no HALT -> reload */
		dev_dbg(hcd->self.controller, "PID error; reloading ptd\n");
		return PTD_STATE_QTD_RELOAD;
	}

	if (!FROM_DW3_NAKCOUNT(ptd->dw3) && (ptd->dw3 & DW3_ACTIVE_BIT)) {
		/*
		 * NAKs are handled in HW by the chip. Usually if the
		 * device is not able to send data fast enough.
		 * This happens mostly on slower hardware.
		 */
		return PTD_STATE_QTD_RELOAD;
	}

	return PTD_STATE_QTD_DONE;
}

static void handle_done_ptds(struct usb_hcd *hcd)
{
	struct isp1760_hcd *priv = hcd_to_priv(hcd);
	struct ptd ptd;
	struct isp1760_qh *qh;
	int slot;
	int state;
	struct isp1760_slotinfo *slots;
	u32 ptd_offset;
	struct isp1760_qtd *qtd;
	int modified;
	int skip_map;

	skip_map = isp1760_hcd_read(hcd, HC_INT_PTD_SKIPMAP);
	priv->int_done_map &= ~skip_map;
	skip_map = isp1760_hcd_read(hcd, HC_ATL_PTD_SKIPMAP);
	priv->atl_done_map &= ~skip_map;

	modified = priv->int_done_map || priv->atl_done_map;

	while (priv->int_done_map || priv->atl_done_map) {
		if (priv->int_done_map) {
			/* INT ptd */
			slot = __ffs(priv->int_done_map);
			priv->int_done_map &= ~(1 << slot);
			slots = priv->int_slots;
			/* This should not trigger, and could be removed if
			   noone have any problems with it triggering: */
			if (!slots[slot].qh) {
				WARN_ON(1);
				continue;
			}
			ptd_offset = INT_PTD_OFFSET;
			ptd_read(hcd, INT_PTD_OFFSET, slot, &ptd);
			state = check_int_transfer(hcd, &ptd,
							slots[slot].qtd->urb);
		} else {
			/* ATL ptd */
			slot = __ffs(priv->atl_done_map);
			priv->atl_done_map &= ~(1 << slot);
			slots = priv->atl_slots;
			/* This should not trigger, and could be removed if
			   noone have any problems with it triggering: */
			if (!slots[slot].qh) {
				WARN_ON(1);
				continue;
			}
			ptd_offset = ATL_PTD_OFFSET;
			ptd_read(hcd, ATL_PTD_OFFSET, slot, &ptd);
			state = check_atl_transfer(hcd, &ptd,
							slots[slot].qtd->urb);
		}

		qtd = slots[slot].qtd;
		slots[slot].qtd = NULL;
		qh = slots[slot].qh;
		slots[slot].qh = NULL;
		qh->slot = -1;

		WARN_ON(qtd->status != QTD_XFER_STARTED);

		switch (state) {
		case PTD_STATE_QTD_DONE:
			if ((usb_pipeint(qtd->urb->pipe)) &&
				       (qtd->urb->dev->speed != USB_SPEED_HIGH))
				qtd->actual_length =
				       FROM_DW3_SCS_NRBYTESTRANSFERRED(ptd.dw3);
			else
				qtd->actual_length =
					FROM_DW3_NRBYTESTRANSFERRED(ptd.dw3);

			qtd->status = QTD_XFER_COMPLETE;
			if (list_is_last(&qtd->qtd_list, &qh->qtd_list) ||
			    is_short_bulk(qtd))
				qtd = NULL;
			else
				qtd = list_entry(qtd->qtd_list.next,
							typeof(*qtd), qtd_list);

			qh->toggle = FROM_DW3_DATA_TOGGLE(ptd.dw3);
			qh->ping = FROM_DW3_PING(ptd.dw3);
			break;

		case PTD_STATE_QTD_RELOAD: /* QTD_RETRY, for atls only */
			qtd->status = QTD_PAYLOAD_ALLOC;
			ptd.dw0 |= DW0_VALID_BIT;
			/* RL counter = ERR counter */
			ptd.dw3 &= ~TO_DW3_NAKCOUNT(0xf);
			ptd.dw3 |= TO_DW3_NAKCOUNT(FROM_DW2_RL(ptd.dw2));
			ptd.dw3 &= ~TO_DW3_CERR(3);
			ptd.dw3 |= TO_DW3_CERR(ERR_COUNTER);
			qh->toggle = FROM_DW3_DATA_TOGGLE(ptd.dw3);
			qh->ping = FROM_DW3_PING(ptd.dw3);
			break;

		case PTD_STATE_URB_RETIRE:
			qtd->status = QTD_RETIRE;
			if ((qtd->urb->dev->speed != USB_SPEED_HIGH) &&
					(qtd->urb->status != -EPIPE) &&
					(qtd->urb->status != -EREMOTEIO)) {
				qh->tt_buffer_dirty = 1;
				if (usb_hub_clear_tt_buffer(qtd->urb))
					/* Clear failed; let's hope things work
					   anyway */
					qh->tt_buffer_dirty = 0;
			}
			qtd = NULL;
			qh->toggle = 0;
			qh->ping = 0;
			break;

		default:
			WARN_ON(1);
			continue;
		}

		if (qtd && (qtd->status == QTD_PAYLOAD_ALLOC)) {
			if (slots == priv->int_slots) {
				if (state == PTD_STATE_QTD_RELOAD)
					dev_err(hcd->self.controller,
						"%s: PTD_STATE_QTD_RELOAD on "
						"interrupt packet\n", __func__);
				if (state != PTD_STATE_QTD_RELOAD)
					create_ptd_int(qh, qtd, &ptd);
			} else {
				if (state != PTD_STATE_QTD_RELOAD)
					create_ptd_atl(qh, qtd, &ptd);
			}

			start_bus_transfer(hcd, ptd_offset, slot, slots, qtd,
				qh, &ptd);
		}
	}

	if (modified)
		schedule_ptds(hcd);
}

static irqreturn_t isp1760_irq(struct usb_hcd *hcd)
{
	struct isp1760_hcd *priv = hcd_to_priv(hcd);
	irqreturn_t irqret = IRQ_NONE;
	u32 int_reg;
	u32 imask;

	spin_lock(&priv->lock);

	if (!(hcd->state & HC_STATE_RUNNING))
		goto leave;

	imask = isp1760_hcd_read(hcd, HC_INTERRUPT);
	if (unlikely(!imask))
		goto leave;

	int_reg = priv->is_isp1763 ? ISP1763_HC_INTERRUPT :
		ISP176x_HC_INTERRUPT;
	isp1760_reg_write(priv->regs, int_reg, imask);

	priv->int_done_map |= isp1760_hcd_read(hcd, HC_INT_PTD_DONEMAP);
	priv->atl_done_map |= isp1760_hcd_read(hcd, HC_ATL_PTD_DONEMAP);

	handle_done_ptds(hcd);

	irqret = IRQ_HANDLED;

leave:
	spin_unlock(&priv->lock);

	return irqret;
}

/*
 * Workaround for problem described in chip errata 2:
 *
 * Sometimes interrupts are not generated when ATL (not INT?) completion occurs.
 * One solution suggested in the errata is to use SOF interrupts _instead_of_
 * ATL done interrupts (the "instead of" might be important since it seems
 * enabling ATL interrupts also causes the chip to sometimes - rarely - "forget"
 * to set the PTD's done bit in addition to not generating an interrupt!).
 *
 * So if we use SOF + ATL interrupts, we sometimes get stale PTDs since their
 * done bit is not being set. This is bad - it blocks the endpoint until reboot.
 *
 * If we use SOF interrupts only, we get latency between ptd completion and the
 * actual handling. This is very noticeable in testusb runs which takes several
 * minutes longer without ATL interrupts.
 *
 * A better solution is to run the code below every SLOT_CHECK_PERIOD ms. If it
 * finds active ATL slots which are older than SLOT_TIMEOUT ms, it checks the
 * slot's ACTIVE and VALID bits. If these are not set, the ptd is considered
 * completed and its done map bit is set.
 *
 * The values of SLOT_TIMEOUT and SLOT_CHECK_PERIOD have been arbitrarily chosen
 * not to cause too much lag when this HW bug occurs, while still hopefully
 * ensuring that the check does not falsely trigger.
 */
#define SLOT_TIMEOUT 300
#define SLOT_CHECK_PERIOD 200
static struct timer_list errata2_timer;
static struct usb_hcd *errata2_timer_hcd;

static void errata2_function(struct timer_list *unused)
{
	struct usb_hcd *hcd = errata2_timer_hcd;
	struct isp1760_hcd *priv = hcd_to_priv(hcd);
	const struct isp1760_memory_layout *mem = priv->memory_layout;
	int slot;
	struct ptd ptd;
	unsigned long spinflags;

	spin_lock_irqsave(&priv->lock, spinflags);

	for (slot = 0; slot < mem->slot_num; slot++)
		if (priv->atl_slots[slot].qh && time_after(jiffies,
					priv->atl_slots[slot].timestamp +
					msecs_to_jiffies(SLOT_TIMEOUT))) {
			ptd_read(hcd, ATL_PTD_OFFSET, slot, &ptd);
			if (!FROM_DW0_VALID(ptd.dw0) &&
					!FROM_DW3_ACTIVE(ptd.dw3))
				priv->atl_done_map |= 1 << slot;
		}

	if (priv->atl_done_map)
		handle_done_ptds(hcd);

	spin_unlock_irqrestore(&priv->lock, spinflags);

	errata2_timer.expires = jiffies + msecs_to_jiffies(SLOT_CHECK_PERIOD);
	add_timer(&errata2_timer);
}

static int isp1763_run(struct usb_hcd *hcd)
{
	struct isp1760_hcd *priv = hcd_to_priv(hcd);
	int retval;
	u32 chipid_h;
	u32 chipid_l;
	u32 chip_rev;
	u32 ptd_atl_int;
	u32 ptd_iso;

	hcd->uses_new_polling = 1;
	hcd->state = HC_STATE_RUNNING;

	chipid_h = isp1760_hcd_read(hcd, HC_CHIP_ID_HIGH);
	chipid_l = isp1760_hcd_read(hcd, HC_CHIP_ID_LOW);
	chip_rev = isp1760_hcd_read(hcd, HC_CHIP_REV);
	dev_info(hcd->self.controller, "USB ISP %02x%02x HW rev. %d started\n",
		 chipid_h, chipid_l, chip_rev);

	isp1760_hcd_clear(hcd, ISO_BUF_FILL);
	isp1760_hcd_clear(hcd, INT_BUF_FILL);
	isp1760_hcd_clear(hcd, ATL_BUF_FILL);

	isp1760_hcd_set(hcd, HC_ATL_PTD_SKIPMAP);
	isp1760_hcd_set(hcd, HC_INT_PTD_SKIPMAP);
	isp1760_hcd_set(hcd, HC_ISO_PTD_SKIPMAP);
	ndelay(100);
	isp1760_hcd_clear(hcd, HC_ATL_PTD_DONEMAP);
	isp1760_hcd_clear(hcd, HC_INT_PTD_DONEMAP);
	isp1760_hcd_clear(hcd, HC_ISO_PTD_DONEMAP);

	isp1760_hcd_set(hcd, HW_OTG_DISABLE);
	isp1760_reg_write(priv->regs, ISP1763_HC_OTG_CTRL_CLEAR, BIT(7));
	isp1760_reg_write(priv->regs, ISP1763_HC_OTG_CTRL_CLEAR, BIT(15));
	mdelay(10);

	isp1760_hcd_set(hcd, HC_INT_IRQ_ENABLE);
	isp1760_hcd_set(hcd, HC_ATL_IRQ_ENABLE);

	isp1760_hcd_set(hcd, HW_GLOBAL_INTR_EN);

	isp1760_hcd_clear(hcd, HC_ATL_IRQ_MASK_AND);
	isp1760_hcd_clear(hcd, HC_INT_IRQ_MASK_AND);
	isp1760_hcd_clear(hcd, HC_ISO_IRQ_MASK_AND);

	isp1760_hcd_set(hcd, HC_ATL_IRQ_MASK_OR);
	isp1760_hcd_set(hcd, HC_INT_IRQ_MASK_OR);
	isp1760_hcd_set(hcd, HC_ISO_IRQ_MASK_OR);

	ptd_atl_int = 0x8000;
	ptd_iso = 0x0001;

	isp1760_hcd_write(hcd, HC_ATL_PTD_LASTPTD, ptd_atl_int);
	isp1760_hcd_write(hcd, HC_INT_PTD_LASTPTD, ptd_atl_int);
	isp1760_hcd_write(hcd, HC_ISO_PTD_LASTPTD, ptd_iso);

	isp1760_hcd_set(hcd, ATL_BUF_FILL);
	isp1760_hcd_set(hcd, INT_BUF_FILL);

	isp1760_hcd_clear(hcd, CMD_LRESET);
	isp1760_hcd_clear(hcd, CMD_RESET);

	retval = isp1760_hcd_set_and_wait(hcd, CMD_RUN, 250 * 1000);
	if (retval)
		return retval;

	down_write(&ehci_cf_port_reset_rwsem);
	retval = isp1760_hcd_set_and_wait(hcd, FLAG_CF, 250 * 1000);
	up_write(&ehci_cf_port_reset_rwsem);
	if (retval)
		return retval;

	return 0;
}

static int isp1760_run(struct usb_hcd *hcd)
{
	struct isp1760_hcd *priv = hcd_to_priv(hcd);
	int retval;
	u32 chipid_h;
	u32 chipid_l;
	u32 chip_rev;
	u32 ptd_atl_int;
	u32 ptd_iso;

	/*
	 * ISP1763 have some differences in the setup and order to enable
	 * the ports, disable otg, setup buffers, and ATL, INT, ISO status.
	 * So, just handle it a separate sequence.
	 */
	if (priv->is_isp1763)
		return isp1763_run(hcd);

	hcd->uses_new_polling = 1;

	hcd->state = HC_STATE_RUNNING;

	/* Set PTD interrupt AND & OR maps */
	isp1760_hcd_clear(hcd, HC_ATL_IRQ_MASK_AND);
	isp1760_hcd_clear(hcd, HC_INT_IRQ_MASK_AND);
	isp1760_hcd_clear(hcd, HC_ISO_IRQ_MASK_AND);

	isp1760_hcd_set(hcd, HC_ATL_IRQ_MASK_OR);
	isp1760_hcd_set(hcd, HC_INT_IRQ_MASK_OR);
	isp1760_hcd_set(hcd, HC_ISO_IRQ_MASK_OR);

	/* step 23 passed */

	isp1760_hcd_set(hcd, HW_GLOBAL_INTR_EN);

	isp1760_hcd_clear(hcd, CMD_LRESET);
	isp1760_hcd_clear(hcd, CMD_RESET);

	retval = isp1760_hcd_set_and_wait(hcd, CMD_RUN, 250 * 1000);
	if (retval)
		return retval;

	/*
	 * XXX
	 * Spec says to write FLAG_CF as last config action, priv code grabs
	 * the semaphore while doing so.
	 */
	down_write(&ehci_cf_port_reset_rwsem);

	retval = isp1760_hcd_set_and_wait(hcd, FLAG_CF, 250 * 1000);
	up_write(&ehci_cf_port_reset_rwsem);
	if (retval)
		return retval;

	errata2_timer_hcd = hcd;
	timer_setup(&errata2_timer, errata2_function, 0);
	errata2_timer.expires = jiffies + msecs_to_jiffies(SLOT_CHECK_PERIOD);
	add_timer(&errata2_timer);

	chipid_h = isp1760_hcd_read(hcd, HC_CHIP_ID_HIGH);
	chipid_l = isp1760_hcd_read(hcd, HC_CHIP_ID_LOW);
	chip_rev = isp1760_hcd_read(hcd, HC_CHIP_REV);
	dev_info(hcd->self.controller, "USB ISP %02x%02x HW rev. %d started\n",
		 chipid_h, chipid_l, chip_rev);

	/* PTD Register Init Part 2, Step 28 */

	/* Setup registers controlling PTD checking */
	ptd_atl_int = 0x80000000;
	ptd_iso = 0x00000001;

	isp1760_hcd_write(hcd, HC_ATL_PTD_LASTPTD, ptd_atl_int);
	isp1760_hcd_write(hcd, HC_INT_PTD_LASTPTD, ptd_atl_int);
	isp1760_hcd_write(hcd, HC_ISO_PTD_LASTPTD, ptd_iso);

	isp1760_hcd_set(hcd, HC_ATL_PTD_SKIPMAP);
	isp1760_hcd_set(hcd, HC_INT_PTD_SKIPMAP);
	isp1760_hcd_set(hcd, HC_ISO_PTD_SKIPMAP);

	isp1760_hcd_set(hcd, ATL_BUF_FILL);
	isp1760_hcd_set(hcd, INT_BUF_FILL);

	/* GRR this is run-once init(), being done every time the HC starts.
	 * So long as they're part of class devices, we can't do it init()
	 * since the class device isn't created that early.
	 */
	return 0;
}

static int qtd_fill(struct isp1760_qtd *qtd, void *databuffer, size_t len)
{
	qtd->data_buffer = databuffer;

	qtd->length = len;

	return qtd->length;
}

static void qtd_list_free(struct list_head *qtd_list)
{
	struct isp1760_qtd *qtd, *qtd_next;

	list_for_each_entry_safe(qtd, qtd_next, qtd_list, qtd_list) {
		list_del(&qtd->qtd_list);
		qtd_free(qtd);
	}
}

/*
 * Packetize urb->transfer_buffer into list of packets of size wMaxPacketSize.
 * Also calculate the PID type (SETUP/IN/OUT) for each packet.
 */
static void packetize_urb(struct usb_hcd *hcd,
		struct urb *urb, struct list_head *head, gfp_t flags)
{
	struct isp1760_hcd *priv = hcd_to_priv(hcd);
	const struct isp1760_memory_layout *mem = priv->memory_layout;
	struct isp1760_qtd *qtd;
	void *buf;
	int len, maxpacketsize;
	u8 packet_type;

	/*
	 * URBs map to sequences of QTDs:  one logical transaction
	 */

	if (!urb->transfer_buffer && urb->transfer_buffer_length) {
		/* XXX This looks like usb storage / SCSI bug */
		dev_err(hcd->self.controller,
				"buf is null, dma is %08lx len is %d\n",
				(long unsigned)urb->transfer_dma,
				urb->transfer_buffer_length);
		WARN_ON(1);
	}

	if (usb_pipein(urb->pipe))
		packet_type = IN_PID;
	else
		packet_type = OUT_PID;

	if (usb_pipecontrol(urb->pipe)) {
		qtd = qtd_alloc(flags, urb, SETUP_PID);
		if (!qtd)
			goto cleanup;
		qtd_fill(qtd, urb->setup_packet, sizeof(struct usb_ctrlrequest));
		list_add_tail(&qtd->qtd_list, head);

		/* for zero length DATA stages, STATUS is always IN */
		if (urb->transfer_buffer_length == 0)
			packet_type = IN_PID;
	}

<<<<<<< HEAD
	maxpacketsize = usb_maxpacket(urb->dev, urb->pipe,
				      usb_pipeout(urb->pipe));
=======
	maxpacketsize = usb_maxpacket(urb->dev, urb->pipe);
>>>>>>> 88084a3d

	/*
	 * buffer gets wrapped in one or more qtds;
	 * last one may be "short" (including zero len)
	 * and may serve as a control status ack
	 */
	buf = urb->transfer_buffer;
	len = urb->transfer_buffer_length;

	for (;;) {
		int this_qtd_len;

		qtd = qtd_alloc(flags, urb, packet_type);
		if (!qtd)
			goto cleanup;

		if (len > mem->blocks_size[ISP176x_BLOCK_NUM - 1])
			this_qtd_len = mem->blocks_size[ISP176x_BLOCK_NUM - 1];
		else
			this_qtd_len = len;

		this_qtd_len = qtd_fill(qtd, buf, this_qtd_len);
		list_add_tail(&qtd->qtd_list, head);

		len -= this_qtd_len;
		buf += this_qtd_len;

		if (len <= 0)
			break;
	}

	/*
	 * control requests may need a terminating data "status" ack;
	 * bulk ones may need a terminating short packet (zero length).
	 */
	if (urb->transfer_buffer_length != 0) {
		int one_more = 0;

		if (usb_pipecontrol(urb->pipe)) {
			one_more = 1;
			if (packet_type == IN_PID)
				packet_type = OUT_PID;
			else
				packet_type = IN_PID;
		} else if (usb_pipebulk(urb->pipe) && maxpacketsize
				&& (urb->transfer_flags & URB_ZERO_PACKET)
				&& !(urb->transfer_buffer_length %
							maxpacketsize)) {
			one_more = 1;
		}
		if (one_more) {
			qtd = qtd_alloc(flags, urb, packet_type);
			if (!qtd)
				goto cleanup;

			/* never any data in such packets */
			qtd_fill(qtd, NULL, 0);
			list_add_tail(&qtd->qtd_list, head);
		}
	}

	return;

cleanup:
	qtd_list_free(head);
}

static int isp1760_urb_enqueue(struct usb_hcd *hcd, struct urb *urb,
		gfp_t mem_flags)
{
	struct isp1760_hcd *priv = hcd_to_priv(hcd);
	struct list_head *ep_queue;
	struct isp1760_qh *qh, *qhit;
	unsigned long spinflags;
	LIST_HEAD(new_qtds);
	int retval;
	int qh_in_queue;

	switch (usb_pipetype(urb->pipe)) {
	case PIPE_CONTROL:
		ep_queue = &priv->qh_list[QH_CONTROL];
		break;
	case PIPE_BULK:
		ep_queue = &priv->qh_list[QH_BULK];
		break;
	case PIPE_INTERRUPT:
		if (urb->interval < 0)
			return -EINVAL;
		/* FIXME: Check bandwidth  */
		ep_queue = &priv->qh_list[QH_INTERRUPT];
		break;
	case PIPE_ISOCHRONOUS:
		dev_err(hcd->self.controller, "%s: isochronous USB packets "
							"not yet supported\n",
							__func__);
		return -EPIPE;
	default:
		dev_err(hcd->self.controller, "%s: unknown pipe type\n",
							__func__);
		return -EPIPE;
	}

	if (usb_pipein(urb->pipe))
		urb->actual_length = 0;

	packetize_urb(hcd, urb, &new_qtds, mem_flags);
	if (list_empty(&new_qtds))
		return -ENOMEM;

	spin_lock_irqsave(&priv->lock, spinflags);

	if (!test_bit(HCD_FLAG_HW_ACCESSIBLE, &hcd->flags)) {
		retval = -ESHUTDOWN;
		qtd_list_free(&new_qtds);
		goto out;
	}
	retval = usb_hcd_link_urb_to_ep(hcd, urb);
	if (retval) {
		qtd_list_free(&new_qtds);
		goto out;
	}

	qh = urb->ep->hcpriv;
	if (qh) {
		qh_in_queue = 0;
		list_for_each_entry(qhit, ep_queue, qh_list) {
			if (qhit == qh) {
				qh_in_queue = 1;
				break;
			}
		}
		if (!qh_in_queue)
			list_add_tail(&qh->qh_list, ep_queue);
	} else {
		qh = qh_alloc(GFP_ATOMIC);
		if (!qh) {
			retval = -ENOMEM;
			usb_hcd_unlink_urb_from_ep(hcd, urb);
			qtd_list_free(&new_qtds);
			goto out;
		}
		list_add_tail(&qh->qh_list, ep_queue);
		urb->ep->hcpriv = qh;
	}

	list_splice_tail(&new_qtds, &qh->qtd_list);
	schedule_ptds(hcd);

out:
	spin_unlock_irqrestore(&priv->lock, spinflags);
	return retval;
}

static void kill_transfer(struct usb_hcd *hcd, struct urb *urb,
		struct isp1760_qh *qh)
{
	struct isp1760_hcd *priv = hcd_to_priv(hcd);
	int skip_map;

	WARN_ON(qh->slot == -1);

	/* We need to forcefully reclaim the slot since some transfers never
	   return, e.g. interrupt transfers and NAKed bulk transfers. */
	if (usb_pipecontrol(urb->pipe) || usb_pipebulk(urb->pipe)) {
		if (qh->slot != -1) {
			skip_map = isp1760_hcd_read(hcd, HC_ATL_PTD_SKIPMAP);
			skip_map |= (1 << qh->slot);
			isp1760_hcd_write(hcd, HC_ATL_PTD_SKIPMAP, skip_map);
			ndelay(100);
		}
		priv->atl_slots[qh->slot].qh = NULL;
		priv->atl_slots[qh->slot].qtd = NULL;
	} else {
		if (qh->slot != -1) {
			skip_map = isp1760_hcd_read(hcd, HC_INT_PTD_SKIPMAP);
			skip_map |= (1 << qh->slot);
			isp1760_hcd_write(hcd, HC_INT_PTD_SKIPMAP, skip_map);
		}
		priv->int_slots[qh->slot].qh = NULL;
		priv->int_slots[qh->slot].qtd = NULL;
	}

	qh->slot = -1;
}

/*
 * Retire the qtds beginning at 'qtd' and belonging all to the same urb, killing
 * any active transfer belonging to the urb in the process.
 */
static void dequeue_urb_from_qtd(struct usb_hcd *hcd, struct isp1760_qh *qh,
						struct isp1760_qtd *qtd)
{
	struct urb *urb;
	int urb_was_running;

	urb = qtd->urb;
	urb_was_running = 0;
	list_for_each_entry_from(qtd, &qh->qtd_list, qtd_list) {
		if (qtd->urb != urb)
			break;

		if (qtd->status >= QTD_XFER_STARTED)
			urb_was_running = 1;
		if (last_qtd_of_urb(qtd, qh) &&
					(qtd->status >= QTD_XFER_COMPLETE))
			urb_was_running = 0;

		if (qtd->status == QTD_XFER_STARTED)
			kill_transfer(hcd, urb, qh);
		qtd->status = QTD_RETIRE;
	}

	if ((urb->dev->speed != USB_SPEED_HIGH) && urb_was_running) {
		qh->tt_buffer_dirty = 1;
		if (usb_hub_clear_tt_buffer(urb))
			/* Clear failed; let's hope things work anyway */
			qh->tt_buffer_dirty = 0;
	}
}

static int isp1760_urb_dequeue(struct usb_hcd *hcd, struct urb *urb,
		int status)
{
	struct isp1760_hcd *priv = hcd_to_priv(hcd);
	unsigned long spinflags;
	struct isp1760_qh *qh;
	struct isp1760_qtd *qtd;
	int retval = 0;

	spin_lock_irqsave(&priv->lock, spinflags);
	retval = usb_hcd_check_unlink_urb(hcd, urb, status);
	if (retval)
		goto out;

	qh = urb->ep->hcpriv;
	if (!qh) {
		retval = -EINVAL;
		goto out;
	}

	list_for_each_entry(qtd, &qh->qtd_list, qtd_list)
		if (qtd->urb == urb) {
			dequeue_urb_from_qtd(hcd, qh, qtd);
			list_move(&qtd->qtd_list, &qh->qtd_list);
			break;
		}

	urb->status = status;
	schedule_ptds(hcd);

out:
	spin_unlock_irqrestore(&priv->lock, spinflags);
	return retval;
}

static void isp1760_endpoint_disable(struct usb_hcd *hcd,
		struct usb_host_endpoint *ep)
{
	struct isp1760_hcd *priv = hcd_to_priv(hcd);
	unsigned long spinflags;
	struct isp1760_qh *qh, *qh_iter;
	int i;

	spin_lock_irqsave(&priv->lock, spinflags);

	qh = ep->hcpriv;
	if (!qh)
		goto out;

	WARN_ON(!list_empty(&qh->qtd_list));

	for (i = 0; i < QH_END; i++)
		list_for_each_entry(qh_iter, &priv->qh_list[i], qh_list)
			if (qh_iter == qh) {
				list_del(&qh_iter->qh_list);
				i = QH_END;
				break;
			}
	qh_free(qh);
	ep->hcpriv = NULL;

	schedule_ptds(hcd);

out:
	spin_unlock_irqrestore(&priv->lock, spinflags);
}

static int isp1760_hub_status_data(struct usb_hcd *hcd, char *buf)
{
	struct isp1760_hcd *priv = hcd_to_priv(hcd);
	u32 status = 0;
	int retval = 1;
	unsigned long flags;

	/* if !PM, root hub timers won't get shut down ... */
	if (!HC_IS_RUNNING(hcd->state))
		return 0;

	/* init status to no-changes */
	buf[0] = 0;

	spin_lock_irqsave(&priv->lock, flags);

	if (isp1760_hcd_is_set(hcd, PORT_OWNER) &&
	    isp1760_hcd_is_set(hcd, PORT_CSC)) {
		isp1760_hcd_clear(hcd, PORT_CSC);
		goto done;
	}

	/*
	 * Return status information even for ports with OWNER set.
	 * Otherwise hub_wq wouldn't see the disconnect event when a
	 * high-speed device is switched over to the companion
	 * controller by the user.
	 */
	if (isp1760_hcd_is_set(hcd, PORT_CSC) ||
	    (isp1760_hcd_is_set(hcd, PORT_RESUME) &&
	     time_after_eq(jiffies, priv->reset_done))) {
		buf [0] |= 1 << (0 + 1);
		status = STS_PCD;
	}
	/* FIXME autosuspend idle root hubs */
done:
	spin_unlock_irqrestore(&priv->lock, flags);
	return status ? retval : 0;
}

static void isp1760_hub_descriptor(struct isp1760_hcd *priv,
		struct usb_hub_descriptor *desc)
{
	int ports;
	u16 temp;

	ports = isp1760_hcd_n_ports(priv->hcd);

	desc->bDescriptorType = USB_DT_HUB;
	/* priv 1.0, 2.3.9 says 20ms max */
	desc->bPwrOn2PwrGood = 10;
	desc->bHubContrCurrent = 0;

	desc->bNbrPorts = ports;
	temp = 1 + (ports / 8);
	desc->bDescLength = 7 + 2 * temp;

	/* ports removable, and usb 1.0 legacy PortPwrCtrlMask */
	memset(&desc->u.hs.DeviceRemovable[0], 0, temp);
	memset(&desc->u.hs.DeviceRemovable[temp], 0xff, temp);

	/* per-port overcurrent reporting */
	temp = HUB_CHAR_INDV_PORT_OCPM;
	if (isp1760_hcd_ppc_is_set(priv->hcd))
		/* per-port power control */
		temp |= HUB_CHAR_INDV_PORT_LPSM;
	else
		/* no power switching */
		temp |= HUB_CHAR_NO_LPSM;
	desc->wHubCharacteristics = cpu_to_le16(temp);
}

#define	PORT_WAKE_BITS	(PORT_WKOC_E|PORT_WKDISC_E|PORT_WKCONN_E)

static void check_reset_complete(struct usb_hcd *hcd, int index)
{
	if (!(isp1760_hcd_is_set(hcd, PORT_CONNECT)))
		return;

	/* if reset finished and it's still not enabled -- handoff */
	if (!isp1760_hcd_is_set(hcd, PORT_PE)) {
		dev_info(hcd->self.controller,
			 "port %d full speed --> companion\n", index + 1);

		isp1760_hcd_set(hcd, PORT_OWNER);

		isp1760_hcd_clear(hcd, PORT_CSC);
	} else {
		dev_info(hcd->self.controller, "port %d high speed\n",
			 index + 1);
	}

	return;
}

static int isp1760_hub_control(struct usb_hcd *hcd, u16 typeReq,
		u16 wValue, u16 wIndex, char *buf, u16 wLength)
{
	struct isp1760_hcd *priv = hcd_to_priv(hcd);
	u32 status;
	unsigned long flags;
	int retval = 0;
	int ports;

	ports = isp1760_hcd_n_ports(hcd);

	/*
	 * FIXME:  support SetPortFeatures USB_PORT_FEAT_INDICATOR.
	 * HCS_INDICATOR may say we can change LEDs to off/amber/green.
	 * (track current state ourselves) ... blink for diagnostics,
	 * power, "this is the one", etc.  EHCI spec supports this.
	 */

	spin_lock_irqsave(&priv->lock, flags);
	switch (typeReq) {
	case ClearHubFeature:
		switch (wValue) {
		case C_HUB_LOCAL_POWER:
		case C_HUB_OVER_CURRENT:
			/* no hub-wide feature/status flags */
			break;
		default:
			goto error;
		}
		break;
	case ClearPortFeature:
		if (!wIndex || wIndex > ports)
			goto error;
		wIndex--;

		/*
		 * Even if OWNER is set, so the port is owned by the
		 * companion controller, hub_wq needs to be able to clear
		 * the port-change status bits (especially
		 * USB_PORT_STAT_C_CONNECTION).
		 */

		switch (wValue) {
		case USB_PORT_FEAT_ENABLE:
			isp1760_hcd_clear(hcd, PORT_PE);
			break;
		case USB_PORT_FEAT_C_ENABLE:
			/* XXX error? */
			break;
		case USB_PORT_FEAT_SUSPEND:
			if (isp1760_hcd_is_set(hcd, PORT_RESET))
				goto error;

			if (isp1760_hcd_is_set(hcd, PORT_SUSPEND)) {
				if (!isp1760_hcd_is_set(hcd, PORT_PE))
					goto error;
				/* resume signaling for 20 msec */
				isp1760_hcd_clear(hcd, PORT_CSC);
				isp1760_hcd_set(hcd, PORT_RESUME);

				priv->reset_done = jiffies +
					msecs_to_jiffies(USB_RESUME_TIMEOUT);
			}
			break;
		case USB_PORT_FEAT_C_SUSPEND:
			/* we auto-clear this feature */
			break;
		case USB_PORT_FEAT_POWER:
			if (isp1760_hcd_ppc_is_set(hcd))
				isp1760_hcd_clear(hcd, PORT_POWER);
			break;
		case USB_PORT_FEAT_C_CONNECTION:
			isp1760_hcd_set(hcd, PORT_CSC);
			break;
		case USB_PORT_FEAT_C_OVER_CURRENT:
			/* XXX error ?*/
			break;
		case USB_PORT_FEAT_C_RESET:
			/* GetPortStatus clears reset */
			break;
		default:
			goto error;
		}
		isp1760_hcd_read(hcd, CMD_RUN);
		break;
	case GetHubDescriptor:
		isp1760_hub_descriptor(priv, (struct usb_hub_descriptor *)
			buf);
		break;
	case GetHubStatus:
		/* no hub-wide feature/status flags */
		memset(buf, 0, 4);
		break;
	case GetPortStatus:
		if (!wIndex || wIndex > ports)
			goto error;
		wIndex--;
		status = 0;

		/* wPortChange bits */
		if (isp1760_hcd_is_set(hcd, PORT_CSC))
			status |= USB_PORT_STAT_C_CONNECTION << 16;

		/* whoever resumes must GetPortStatus to complete it!! */
		if (isp1760_hcd_is_set(hcd, PORT_RESUME)) {
			dev_err(hcd->self.controller, "Port resume should be skipped.\n");

			/* Remote Wakeup received? */
			if (!priv->reset_done) {
				/* resume signaling for 20 msec */
				priv->reset_done = jiffies
						+ msecs_to_jiffies(20);
				/* check the port again */
				mod_timer(&hcd->rh_timer, priv->reset_done);
			}

			/* resume completed? */
			else if (time_after_eq(jiffies,
					priv->reset_done)) {
				status |= USB_PORT_STAT_C_SUSPEND << 16;
				priv->reset_done = 0;

				/* stop resume signaling */
				isp1760_hcd_clear(hcd, PORT_CSC);

				retval = isp1760_hcd_clear_and_wait(hcd,
							  PORT_RESUME, 2000);
				if (retval != 0) {
					dev_err(hcd->self.controller,
						"port %d resume error %d\n",
						wIndex + 1, retval);
					goto error;
				}
			}
		}

		/* whoever resets must GetPortStatus to complete it!! */
		if (isp1760_hcd_is_set(hcd, PORT_RESET) &&
		    time_after_eq(jiffies, priv->reset_done)) {
			status |= USB_PORT_STAT_C_RESET << 16;
			priv->reset_done = 0;

			/* force reset to complete */
			/* REVISIT:  some hardware needs 550+ usec to clear
			 * this bit; seems too long to spin routinely...
			 */
			retval = isp1760_hcd_clear_and_wait(hcd, PORT_RESET,
							    750);
			if (retval != 0) {
				dev_err(hcd->self.controller, "port %d reset error %d\n",
					wIndex + 1, retval);
				goto error;
			}

			/* see what we found out */
			check_reset_complete(hcd, wIndex);
		}
		/*
		 * Even if OWNER is set, there's no harm letting hub_wq
		 * see the wPortStatus values (they should all be 0 except
		 * for PORT_POWER anyway).
		 */

		if (isp1760_hcd_is_set(hcd, PORT_OWNER))
			dev_err(hcd->self.controller, "PORT_OWNER is set\n");

		if (isp1760_hcd_is_set(hcd, PORT_CONNECT)) {
			status |= USB_PORT_STAT_CONNECTION;
			/* status may be from integrated TT */
			status |= USB_PORT_STAT_HIGH_SPEED;
		}
		if (isp1760_hcd_is_set(hcd, PORT_PE))
			status |= USB_PORT_STAT_ENABLE;
		if (isp1760_hcd_is_set(hcd, PORT_SUSPEND) &&
		    isp1760_hcd_is_set(hcd, PORT_RESUME))
			status |= USB_PORT_STAT_SUSPEND;
		if (isp1760_hcd_is_set(hcd, PORT_RESET))
			status |= USB_PORT_STAT_RESET;
		if (isp1760_hcd_is_set(hcd, PORT_POWER))
			status |= USB_PORT_STAT_POWER;

		put_unaligned(cpu_to_le32(status), (__le32 *) buf);
		break;
	case SetHubFeature:
		switch (wValue) {
		case C_HUB_LOCAL_POWER:
		case C_HUB_OVER_CURRENT:
			/* no hub-wide feature/status flags */
			break;
		default:
			goto error;
		}
		break;
	case SetPortFeature:
		wIndex &= 0xff;
		if (!wIndex || wIndex > ports)
			goto error;
		wIndex--;

		if (isp1760_hcd_is_set(hcd, PORT_OWNER))
			break;

		switch (wValue) {
		case USB_PORT_FEAT_ENABLE:
			isp1760_hcd_set(hcd, PORT_PE);
			break;

		case USB_PORT_FEAT_SUSPEND:
			if (!isp1760_hcd_is_set(hcd, PORT_PE) ||
			    isp1760_hcd_is_set(hcd, PORT_RESET))
				goto error;

			isp1760_hcd_set(hcd, PORT_SUSPEND);
			break;
		case USB_PORT_FEAT_POWER:
			if (isp1760_hcd_ppc_is_set(hcd))
				isp1760_hcd_set(hcd, PORT_POWER);
			break;
		case USB_PORT_FEAT_RESET:
			if (isp1760_hcd_is_set(hcd, PORT_RESUME))
				goto error;
			/* line status bits may report this as low speed,
			 * which can be fine if this root hub has a
			 * transaction translator built in.
			 */
			if ((isp1760_hcd_is_set(hcd, PORT_CONNECT) &&
			     !isp1760_hcd_is_set(hcd, PORT_PE)) &&
			    (isp1760_hcd_read(hcd, PORT_LSTATUS) == 1)) {
				isp1760_hcd_set(hcd, PORT_OWNER);
			} else {
				isp1760_hcd_set(hcd, PORT_RESET);
				isp1760_hcd_clear(hcd, PORT_PE);

				/*
				 * caller must wait, then call GetPortStatus
				 * usb 2.0 spec says 50 ms resets on root
				 */
				priv->reset_done = jiffies +
					msecs_to_jiffies(50);
			}
			break;
		default:
			goto error;
		}
		break;

	default:
error:
		/* "stall" on error */
		retval = -EPIPE;
	}
	spin_unlock_irqrestore(&priv->lock, flags);
	return retval;
}

static int isp1760_get_frame(struct usb_hcd *hcd)
{
	struct isp1760_hcd *priv = hcd_to_priv(hcd);
	u32 fr;

	fr = isp1760_hcd_read(hcd, HC_FRINDEX);
	return (fr >> 3) % priv->periodic_size;
}

static void isp1760_stop(struct usb_hcd *hcd)
{
	struct isp1760_hcd *priv = hcd_to_priv(hcd);

	del_timer(&errata2_timer);

	isp1760_hub_control(hcd, ClearPortFeature, USB_PORT_FEAT_POWER,	1,
			NULL, 0);
	msleep(20);

	spin_lock_irq(&priv->lock);
	ehci_reset(hcd);
	/* Disable IRQ */
	isp1760_hcd_clear(hcd, HW_GLOBAL_INTR_EN);
	spin_unlock_irq(&priv->lock);

	isp1760_hcd_clear(hcd, FLAG_CF);
}

static void isp1760_shutdown(struct usb_hcd *hcd)
{
	isp1760_stop(hcd);

	isp1760_hcd_clear(hcd, HW_GLOBAL_INTR_EN);

	isp1760_hcd_clear(hcd, CMD_RUN);
}

static void isp1760_clear_tt_buffer_complete(struct usb_hcd *hcd,
						struct usb_host_endpoint *ep)
{
	struct isp1760_hcd *priv = hcd_to_priv(hcd);
	struct isp1760_qh *qh = ep->hcpriv;
	unsigned long spinflags;

	if (!qh)
		return;

	spin_lock_irqsave(&priv->lock, spinflags);
	qh->tt_buffer_dirty = 0;
	schedule_ptds(hcd);
	spin_unlock_irqrestore(&priv->lock, spinflags);
}


static const struct hc_driver isp1760_hc_driver = {
	.description		= "isp1760-hcd",
	.product_desc		= "NXP ISP1760 USB Host Controller",
	.hcd_priv_size		= sizeof(struct isp1760_hcd *),
	.irq			= isp1760_irq,
	.flags			= HCD_MEMORY | HCD_USB2,
	.reset			= isp1760_hc_setup,
	.start			= isp1760_run,
	.stop			= isp1760_stop,
	.shutdown		= isp1760_shutdown,
	.urb_enqueue		= isp1760_urb_enqueue,
	.urb_dequeue		= isp1760_urb_dequeue,
	.endpoint_disable	= isp1760_endpoint_disable,
	.get_frame_number	= isp1760_get_frame,
	.hub_status_data	= isp1760_hub_status_data,
	.hub_control		= isp1760_hub_control,
	.clear_tt_buffer_complete	= isp1760_clear_tt_buffer_complete,
};

int __init isp1760_init_kmem_once(void)
{
	urb_listitem_cachep = kmem_cache_create("isp1760_urb_listitem",
			sizeof(struct urb_listitem), 0, SLAB_TEMPORARY |
			SLAB_MEM_SPREAD, NULL);

	if (!urb_listitem_cachep)
		return -ENOMEM;

	qtd_cachep = kmem_cache_create("isp1760_qtd",
			sizeof(struct isp1760_qtd), 0, SLAB_TEMPORARY |
			SLAB_MEM_SPREAD, NULL);

	if (!qtd_cachep)
		goto destroy_urb_listitem;

	qh_cachep = kmem_cache_create("isp1760_qh", sizeof(struct isp1760_qh),
			0, SLAB_TEMPORARY | SLAB_MEM_SPREAD, NULL);

	if (!qh_cachep)
		goto destroy_qtd;

	return 0;

destroy_qtd:
	kmem_cache_destroy(qtd_cachep);

destroy_urb_listitem:
	kmem_cache_destroy(urb_listitem_cachep);

	return -ENOMEM;
}

void isp1760_deinit_kmem_cache(void)
{
	kmem_cache_destroy(qtd_cachep);
	kmem_cache_destroy(qh_cachep);
	kmem_cache_destroy(urb_listitem_cachep);
}

int isp1760_hcd_register(struct isp1760_hcd *priv, struct resource *mem,
			 int irq, unsigned long irqflags,
			 struct device *dev)
{
	const struct isp1760_memory_layout *mem_layout = priv->memory_layout;
	struct usb_hcd *hcd;
	int ret;

	hcd = usb_create_hcd(&isp1760_hc_driver, dev, dev_name(dev));
	if (!hcd)
		return -ENOMEM;

	*(struct isp1760_hcd **)hcd->hcd_priv = priv;

	priv->hcd = hcd;

	priv->atl_slots = kcalloc(mem_layout->slot_num,
				  sizeof(struct isp1760_slotinfo), GFP_KERNEL);
	if (!priv->atl_slots) {
		ret = -ENOMEM;
		goto put_hcd;
	}

	priv->int_slots = kcalloc(mem_layout->slot_num,
				  sizeof(struct isp1760_slotinfo), GFP_KERNEL);
	if (!priv->int_slots) {
		ret = -ENOMEM;
		goto free_atl_slots;
	}

	init_memory(priv);

	hcd->irq = irq;
	hcd->rsrc_start = mem->start;
	hcd->rsrc_len = resource_size(mem);

	/* This driver doesn't support wakeup requests */
	hcd->cant_recv_wakeups = 1;

	ret = usb_add_hcd(hcd, irq, irqflags);
	if (ret)
		goto free_int_slots;

	device_wakeup_enable(hcd->self.controller);

	return 0;

free_int_slots:
	kfree(priv->int_slots);
free_atl_slots:
	kfree(priv->atl_slots);
put_hcd:
	usb_put_hcd(hcd);
	return ret;
}

void isp1760_hcd_unregister(struct isp1760_hcd *priv)
{
	if (!priv->hcd)
		return;

	usb_remove_hcd(priv->hcd);
	usb_put_hcd(priv->hcd);
	kfree(priv->atl_slots);
	kfree(priv->int_slots);
}<|MERGE_RESOLUTION|>--- conflicted
+++ resolved
@@ -1807,12 +1807,7 @@
 			packet_type = IN_PID;
 	}
 
-<<<<<<< HEAD
-	maxpacketsize = usb_maxpacket(urb->dev, urb->pipe,
-				      usb_pipeout(urb->pipe));
-=======
 	maxpacketsize = usb_maxpacket(urb->dev, urb->pipe);
->>>>>>> 88084a3d
 
 	/*
 	 * buffer gets wrapped in one or more qtds;
