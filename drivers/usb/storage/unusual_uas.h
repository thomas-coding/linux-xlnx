--- conflicted
+++ resolved
@@ -69,8 +69,6 @@
 		USB_SC_DEVICE, USB_PR_DEVICE, NULL,
 		US_FL_IGNORE_UAS),
 
-<<<<<<< HEAD
-=======
 /* Reported-by: Tom Hu <huxiaoying@kylinos.cn> */
 UNUSUAL_DEV(0x0b05, 0x1932, 0x0000, 0x9999,
 		"ASUS",
@@ -78,7 +76,6 @@
 		USB_SC_DEVICE, USB_PR_DEVICE, NULL,
 		US_FL_IGNORE_UAS),
 
->>>>>>> d82b0891
 UNUSUAL_DEV(0x0525, 0xa4a5, 0x0000, 0x9999,
 	    "Netchip",
 		"Target Product",
