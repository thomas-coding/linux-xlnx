--- conflicted
+++ resolved
@@ -564,23 +564,6 @@
  */
 int genphy_config_aneg(struct phy_device *phydev)
 {
-<<<<<<< HEAD
-	int result = 0;
-
-	if (AUTONEG_ENABLE == phydev->autoneg) {
-		int result = genphy_config_advert(phydev);
-
-		if (result < 0) /* error */
-			return result;
-
-		/* Only restart aneg if we are advertising something different
-		 * than we were before.	 */
-		if (result > 0)
-			result = genphy_restart_aneg(phydev);
-	} else
-		result = genphy_setup_forced(phydev);
-
-=======
 	int result;
 
 	if (AUTONEG_ENABLE != phydev->autoneg)
@@ -608,7 +591,6 @@
 	if (result > 0)
 		result = genphy_restart_aneg(phydev);
 
->>>>>>> c07f62e5
 	return result;
 }
 EXPORT_SYMBOL(genphy_config_aneg);
