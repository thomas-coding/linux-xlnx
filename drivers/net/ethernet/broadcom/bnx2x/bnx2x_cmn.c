--- conflicted
+++ resolved
@@ -3817,12 +3817,7 @@
 			bnx2x_set_pbd_gso_e2(skb, &pbd_e2_parsing_data,
 					     xmit_type);
 		else
-<<<<<<< HEAD
-			bnx2x_set_pbd_gso(skb, pbd_e1x, tx_start_bd,
-					  xmit_type);
-=======
 			bnx2x_set_pbd_gso(skb, pbd_e1x, first_bd, xmit_type);
->>>>>>> 4f288f08
 	}
 
 	/* Set the PBD's parsing_data field if not zero
