--- conflicted
+++ resolved
@@ -1264,11 +1264,6 @@
 
 	for (i = 0; i < VRSS_SEND_TAB_SIZE; i++)
 		net_device_ctx->tx_table[i] = 0;
-<<<<<<< HEAD
-
-	net_device->ring_size = ring_size;
-=======
->>>>>>> 661e50bc
 
 	/* Because the device uses NAPI, all the interrupt batching and
 	 * control is done via Net softirq, not the channel handling
