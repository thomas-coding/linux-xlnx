--- conflicted
+++ resolved
@@ -107,11 +107,6 @@
 			priv->io_base + _REG(VPP_OUT_H_V_SIZE));
 
 	drm_crtc_vblank_on(crtc);
-<<<<<<< HEAD
-
-	priv->viu.osd1_enabled = true;
-=======
->>>>>>> 4b972a01
 }
 
 static void meson_crtc_atomic_enable(struct drm_crtc *crtc,
@@ -140,31 +135,6 @@
 			    priv->io_base + _REG(VPP_MISC));
 
 	drm_crtc_vblank_on(crtc);
-}
-
-static void meson_g12a_crtc_atomic_disable(struct drm_crtc *crtc,
-					   struct drm_crtc_state *old_state)
-{
-	struct meson_crtc *meson_crtc = to_meson_crtc(crtc);
-	struct meson_drm *priv = meson_crtc->priv;
-
-	DRM_DEBUG_DRIVER("\n");
-
-	drm_crtc_vblank_off(crtc);
-
-	priv->viu.osd1_enabled = false;
-	priv->viu.osd1_commit = false;
-
-	priv->viu.vd1_enabled = false;
-	priv->viu.vd1_commit = false;
-
-	if (crtc->state->event && !crtc->state->active) {
-		spin_lock_irq(&crtc->dev->event_lock);
-		drm_crtc_send_vblank_event(crtc, crtc->state->event);
-		spin_unlock_irq(&crtc->dev->event_lock);
-
-		crtc->state->event = NULL;
-	}
 }
 
 static void meson_g12a_crtc_atomic_disable(struct drm_crtc *crtc,
@@ -282,11 +252,8 @@
 	writel_relaxed(priv->viu.osb_blend1_size,
 		       priv->io_base +
 		       _REG(VIU_OSD_BLEND_BLEND1_SIZE));
-<<<<<<< HEAD
-=======
 	writel_bits_relaxed(3 << 8, 3 << 8,
 			    priv->io_base + _REG(OSD1_BLEND_SRC_CTRL));
->>>>>>> 4b972a01
 }
 
 static void meson_crtc_enable_vd1(struct meson_drm *priv)
