/*
 * Copyright 2012-15 Advanced Micro Devices, Inc.
 *
 * Permission is hereby granted, free of charge, to any person obtaining a
 * copy of this software and associated documentation files (the "Software"),
 * to deal in the Software without restriction, including without limitation
 * the rights to use, copy, modify, merge, publish, distribute, sublicense,
 * and/or sell copies of the Software, and to permit persons to whom the
 * Software is furnished to do so, subject to the following conditions:
 *
 * The above copyright notice and this permission notice shall be included in
 * all copies or substantial portions of the Software.
 *
 * THE SOFTWARE IS PROVIDED "AS IS", WITHOUT WARRANTY OF ANY KIND, EXPRESS OR
 * IMPLIED, INCLUDING BUT NOT LIMITED TO THE WARRANTIES OF MERCHANTABILITY,
 * FITNESS FOR A PARTICULAR PURPOSE AND NONINFRINGEMENT.  IN NO EVENT SHALL
 * THE COPYRIGHT HOLDER(S) OR AUTHOR(S) BE LIABLE FOR ANY CLAIM, DAMAGES OR
 * OTHER LIABILITY, WHETHER IN AN ACTION OF CONTRACT, TORT OR OTHERWISE,
 * ARISING FROM, OUT OF OR IN CONNECTION WITH THE SOFTWARE OR THE USE OR
 * OTHER DEALINGS IN THE SOFTWARE.
 *
 * Authors: AMD
 *
 */

#ifndef __DAL_LINK_SERVICE_TYPES_H__
#define __DAL_LINK_SERVICE_TYPES_H__

#include "grph_object_id.h"
#include "dal_types.h"
#include "irq_types.h"

/*struct mst_mgr_callback_object;*/
struct ddc;
struct irq_manager;

enum {
	MAX_CONTROLLER_NUM = 6
};

enum dp_power_state {
	DP_POWER_STATE_D0 = 1,
	DP_POWER_STATE_D3
};

enum edp_revision {
	/* eDP version 1.1 or lower */
	EDP_REVISION_11 = 0x00,
	/* eDP version 1.2 */
	EDP_REVISION_12 = 0x01,
	/* eDP version 1.3 */
	EDP_REVISION_13 = 0x02
};

enum {
	LINK_RATE_REF_FREQ_IN_KHZ = 27000, /*27MHz*/
	BITS_PER_DP_BYTE = 10,
	DATA_EFFICIENCY_8b_10b_x10000 = 8000, /* 80% data efficiency */
	DATA_EFFICIENCY_8b_10b_FEC_EFFICIENCY_x100 = 97, /* 97% data efficiency when FEC is enabled */
	DATA_EFFICIENCY_128b_132b_x10000 = 9646, /* 96.71% data efficiency x 99.75% downspread factor */
};

enum link_training_result {
	LINK_TRAINING_SUCCESS,
	LINK_TRAINING_CR_FAIL_LANE0,
	LINK_TRAINING_CR_FAIL_LANE1,
	LINK_TRAINING_CR_FAIL_LANE23,
	/* CR DONE bit is cleared during EQ step */
	LINK_TRAINING_EQ_FAIL_CR,
	/* other failure during EQ step */
	LINK_TRAINING_EQ_FAIL_EQ,
	LINK_TRAINING_LQA_FAIL,
	/* one of the CR,EQ or symbol lock is dropped */
	LINK_TRAINING_LINK_LOSS,
	/* Abort link training (because sink unplugged) */
	LINK_TRAINING_ABORT,
<<<<<<< HEAD
=======
#if defined(CONFIG_DRM_AMD_DC_DCN)
	DP_128b_132b_LT_FAILED,
	DP_128b_132b_MAX_LOOP_COUNT_REACHED,
	DP_128b_132b_CHANNEL_EQ_DONE_TIMEOUT,
	DP_128b_132b_CDS_DONE_TIMEOUT,
#endif
>>>>>>> df0cc57e
};

enum lttpr_mode {
	LTTPR_MODE_NON_LTTPR,
	LTTPR_MODE_TRANSPARENT,
	LTTPR_MODE_NON_TRANSPARENT,
};

struct link_training_settings {
	struct dc_link_settings link_settings;

	/* TODO: turn lane settings below into mandatory fields
	 * as initial lane configuration
	 */
	struct dc_lane_settings lane_settings[LANE_COUNT_DP_MAX];
	enum dc_voltage_swing *voltage_swing;
	enum dc_pre_emphasis *pre_emphasis;
	enum dc_post_cursor2 *post_cursor2;
	bool should_set_fec_ready;
<<<<<<< HEAD
=======
#if defined(CONFIG_DRM_AMD_DC_DCN)
	/* TODO - factor lane_settings out because it changes during LT */
	union dc_dp_ffe_preset *ffe_preset;
#endif
>>>>>>> df0cc57e

	uint16_t cr_pattern_time;
	uint16_t eq_pattern_time;
	uint16_t cds_pattern_time;
	enum dc_dp_training_pattern pattern_for_cr;
	enum dc_dp_training_pattern pattern_for_eq;
#if defined(CONFIG_DRM_AMD_DC_DCN)
	enum dc_dp_training_pattern pattern_for_cds;

	uint32_t eq_wait_time_limit;
	uint8_t eq_loop_count_limit;
	uint32_t cds_wait_time_limit;
#endif

	bool enhanced_framing;
<<<<<<< HEAD
	bool allow_invalid_msa_timing_param;
	enum lttpr_mode lttpr_mode;
=======
	enum lttpr_mode lttpr_mode;

	/* disallow different lanes to have different lane settings */
	bool disallow_per_lane_settings;
	/* dpcd lane settings will always use the same hw lane settings
	 * even if it doesn't match requested lane adjust */
	bool always_match_dpcd_with_hw_lane_settings;

	/*****************************************************************
	* training states - parameters that can change in link training
	*****************************************************************/
	/* TODO: Move hw_lane_settings and dpcd_lane_settings
	 * along with lane adjust, lane align, offset and all
	 * other training states into a new structure called
	 * training states, so link_training_settings becomes
	 * a constant input pre-decided prior to link training.
	 *
	 * The goal is to strictly decouple link training settings
	 * decision making process from link training states to
	 * prevent it from messy code practice of changing training
	 * decision on the fly.
	 */
	struct dc_lane_settings hw_lane_settings[LANE_COUNT_DP_MAX];
	union dpcd_training_lane dpcd_lane_settings[LANE_COUNT_DP_MAX];
>>>>>>> df0cc57e
};

/*TODO: Move this enum test harness*/
/* Test patterns*/
enum dp_test_pattern {
	/* Input data is pass through Scrambler
	 * and 8b10b Encoder straight to output*/
	DP_TEST_PATTERN_VIDEO_MODE = 0,

	/* phy test patterns*/
	DP_TEST_PATTERN_PHY_PATTERN_BEGIN,
	DP_TEST_PATTERN_D102 = DP_TEST_PATTERN_PHY_PATTERN_BEGIN,
	DP_TEST_PATTERN_SYMBOL_ERROR,
	DP_TEST_PATTERN_PRBS7,
	DP_TEST_PATTERN_80BIT_CUSTOM,
	DP_TEST_PATTERN_CP2520_1,
	DP_TEST_PATTERN_CP2520_2,
	DP_TEST_PATTERN_HBR2_COMPLIANCE_EYE = DP_TEST_PATTERN_CP2520_2,
	DP_TEST_PATTERN_CP2520_3,
#if defined(CONFIG_DRM_AMD_DC_DCN)
	DP_TEST_PATTERN_128b_132b_TPS1,
	DP_TEST_PATTERN_128b_132b_TPS2,
	DP_TEST_PATTERN_PRBS9,
	DP_TEST_PATTERN_PRBS11,
	DP_TEST_PATTERN_PRBS15,
	DP_TEST_PATTERN_PRBS23,
	DP_TEST_PATTERN_PRBS31,
	DP_TEST_PATTERN_264BIT_CUSTOM,
	DP_TEST_PATTERN_SQUARE_PULSE,
#endif

	/* Link Training Patterns */
	DP_TEST_PATTERN_TRAINING_PATTERN1,
	DP_TEST_PATTERN_TRAINING_PATTERN2,
	DP_TEST_PATTERN_TRAINING_PATTERN3,
	DP_TEST_PATTERN_TRAINING_PATTERN4,
#if defined(CONFIG_DRM_AMD_DC_DCN)
	DP_TEST_PATTERN_128b_132b_TPS1_TRAINING_MODE,
	DP_TEST_PATTERN_128b_132b_TPS2_TRAINING_MODE,
	DP_TEST_PATTERN_PHY_PATTERN_END = DP_TEST_PATTERN_128b_132b_TPS2_TRAINING_MODE,
#else
	DP_TEST_PATTERN_PHY_PATTERN_END = DP_TEST_PATTERN_TRAINING_PATTERN4,
#endif

	/* link test patterns*/
	DP_TEST_PATTERN_COLOR_SQUARES,
	DP_TEST_PATTERN_COLOR_SQUARES_CEA,
	DP_TEST_PATTERN_VERTICAL_BARS,
	DP_TEST_PATTERN_HORIZONTAL_BARS,
	DP_TEST_PATTERN_COLOR_RAMP,

	/* audio test patterns*/
	DP_TEST_PATTERN_AUDIO_OPERATOR_DEFINED,
	DP_TEST_PATTERN_AUDIO_SAWTOOTH,

	DP_TEST_PATTERN_UNSUPPORTED
};

enum dp_test_pattern_color_space {
	DP_TEST_PATTERN_COLOR_SPACE_RGB,
	DP_TEST_PATTERN_COLOR_SPACE_YCBCR601,
	DP_TEST_PATTERN_COLOR_SPACE_YCBCR709,
	DP_TEST_PATTERN_COLOR_SPACE_UNDEFINED
};

enum dp_panel_mode {
	/* not required */
	DP_PANEL_MODE_DEFAULT,
	/* standard mode for eDP */
	DP_PANEL_MODE_EDP,
	/* external chips specific settings */
	DP_PANEL_MODE_SPECIAL
};

enum dpcd_source_sequence {
	DPCD_SOURCE_SEQ_AFTER_CONNECT_DIG_FE_OTG = 1, /*done in apply_single_controller_ctx_to_hw */
	DPCD_SOURCE_SEQ_AFTER_DP_STREAM_ATTR,         /*done in core_link_enable_stream */
	DPCD_SOURCE_SEQ_AFTER_UPDATE_INFO_FRAME,      /*done in core_link_enable_stream/dcn20_enable_stream */
	DPCD_SOURCE_SEQ_AFTER_CONNECT_DIG_FE_BE,      /*done in perform_link_training_with_retries/dcn20_enable_stream */
	DPCD_SOURCE_SEQ_AFTER_ENABLE_LINK_PHY,        /*done in dp_enable_link_phy */
	DPCD_SOURCE_SEQ_AFTER_SET_SOURCE_PATTERN,     /*done in dp_set_hw_test_pattern */
	DPCD_SOURCE_SEQ_AFTER_ENABLE_AUDIO_STREAM,    /*done in dce110_enable_audio_stream */
	DPCD_SOURCE_SEQ_AFTER_ENABLE_DP_VID_STREAM,   /*done in enc1_stream_encoder_dp_unblank */
	DPCD_SOURCE_SEQ_AFTER_DISABLE_DP_VID_STREAM,  /*done in enc1_stream_encoder_dp_blank */
	DPCD_SOURCE_SEQ_AFTER_FIFO_STEER_RESET,       /*done in enc1_stream_encoder_dp_blank */
	DPCD_SOURCE_SEQ_AFTER_DISABLE_AUDIO_STREAM,   /*done in dce110_disable_audio_stream */
	DPCD_SOURCE_SEQ_AFTER_DISABLE_LINK_PHY,       /*done in dp_disable_link_phy */
	DPCD_SOURCE_SEQ_AFTER_DISCONNECT_DIG_FE_BE,   /*done in dce110_disable_stream */
};

/* DPCD_ADDR_TRAINING_LANEx_SET registers value */
union dpcd_training_lane_set {
	struct {
#if defined(LITTLEENDIAN_CPU)
		uint8_t VOLTAGE_SWING_SET:2;
		uint8_t MAX_SWING_REACHED:1;
		uint8_t PRE_EMPHASIS_SET:2;
		uint8_t MAX_PRE_EMPHASIS_REACHED:1;
		/* following is reserved in DP 1.1 */
		uint8_t POST_CURSOR2_SET:2;
#elif defined(BIGENDIAN_CPU)
		uint8_t POST_CURSOR2_SET:2;
		uint8_t MAX_PRE_EMPHASIS_REACHED:1;
		uint8_t PRE_EMPHASIS_SET:2;
		uint8_t MAX_SWING_REACHED:1;
		uint8_t VOLTAGE_SWING_SET:2;
#else
	#error ARCH not defined!
#endif
	} bits;

	uint8_t raw;
};


/* DP MST stream allocation (payload bandwidth number) */
struct dp_mst_stream_allocation {
	uint8_t vcp_id;
	/* number of slots required for the DP stream in
	 * transport packet */
	uint8_t slot_count;
};

/* DP MST stream allocation table */
struct dp_mst_stream_allocation_table {
	/* number of DP video streams */
	int stream_count;
	/* array of stream allocations */
	struct dp_mst_stream_allocation stream_allocations[MAX_CONTROLLER_NUM];
};

#endif /*__DAL_LINK_SERVICE_TYPES_H__*/<|MERGE_RESOLUTION|>--- conflicted
+++ resolved
@@ -74,15 +74,12 @@
 	LINK_TRAINING_LINK_LOSS,
 	/* Abort link training (because sink unplugged) */
 	LINK_TRAINING_ABORT,
-<<<<<<< HEAD
-=======
 #if defined(CONFIG_DRM_AMD_DC_DCN)
 	DP_128b_132b_LT_FAILED,
 	DP_128b_132b_MAX_LOOP_COUNT_REACHED,
 	DP_128b_132b_CHANNEL_EQ_DONE_TIMEOUT,
 	DP_128b_132b_CDS_DONE_TIMEOUT,
 #endif
->>>>>>> df0cc57e
 };
 
 enum lttpr_mode {
@@ -102,13 +99,10 @@
 	enum dc_pre_emphasis *pre_emphasis;
 	enum dc_post_cursor2 *post_cursor2;
 	bool should_set_fec_ready;
-<<<<<<< HEAD
-=======
 #if defined(CONFIG_DRM_AMD_DC_DCN)
 	/* TODO - factor lane_settings out because it changes during LT */
 	union dc_dp_ffe_preset *ffe_preset;
 #endif
->>>>>>> df0cc57e
 
 	uint16_t cr_pattern_time;
 	uint16_t eq_pattern_time;
@@ -124,10 +118,6 @@
 #endif
 
 	bool enhanced_framing;
-<<<<<<< HEAD
-	bool allow_invalid_msa_timing_param;
-	enum lttpr_mode lttpr_mode;
-=======
 	enum lttpr_mode lttpr_mode;
 
 	/* disallow different lanes to have different lane settings */
@@ -152,7 +142,6 @@
 	 */
 	struct dc_lane_settings hw_lane_settings[LANE_COUNT_DP_MAX];
 	union dpcd_training_lane dpcd_lane_settings[LANE_COUNT_DP_MAX];
->>>>>>> df0cc57e
 };
 
 /*TODO: Move this enum test harness*/
