--- conflicted
+++ resolved
@@ -78,81 +78,6 @@
 		return 0;
 
 	paddr = obj->paddr + fb->offsets[plane];
-<<<<<<< HEAD
-	paddr += drm_format_plane_width_bytes(fb->format, plane,
-					      state->src_x >> 16);
-	paddr += fb->pitches[plane] * (state->src_y >> 16);
-
-	return paddr;
-}
-EXPORT_SYMBOL_GPL(drm_fb_cma_get_gem_addr);
-
-/**
- * drm_fb_cma_fbdev_init() - Allocate and initialize fbdev emulation
- * @dev: DRM device
- * @preferred_bpp: Preferred bits per pixel for the device.
- *                 @dev->mode_config.preferred_depth is used if this is zero.
- * @max_conn_count: Maximum number of connectors.
- *                  @dev->mode_config.num_connector is used if this is zero.
- *
- * Returns:
- * Zero on success or negative error code on failure.
- */
-int drm_fb_cma_fbdev_init(struct drm_device *dev, unsigned int preferred_bpp,
-			  unsigned int max_conn_count)
-{
-	struct drm_fbdev_cma *fbdev_cma;
-
-	/* dev->fb_helper will indirectly point to fbdev_cma after this call */
-	fbdev_cma = drm_fbdev_cma_init(dev, preferred_bpp, max_conn_count);
-	if (IS_ERR(fbdev_cma))
-		return PTR_ERR(fbdev_cma);
-
-	return 0;
-}
-EXPORT_SYMBOL_GPL(drm_fb_cma_fbdev_init);
-
-/**
- * drm_fb_cma_fbdev_fini() - Teardown fbdev emulation
- * @dev: DRM device
- */
-void drm_fb_cma_fbdev_fini(struct drm_device *dev)
-{
-	if (dev->fb_helper)
-		drm_fbdev_cma_fini(to_fbdev_cma(dev->fb_helper));
-}
-EXPORT_SYMBOL_GPL(drm_fb_cma_fbdev_fini);
-
-static const struct drm_fb_helper_funcs drm_fb_cma_helper_funcs = {
-	.fb_probe = drm_fb_helper_generic_probe,
-};
-
-/**
- * drm_fbdev_cma_init() - Allocate and initializes a drm_fbdev_cma struct
- * @dev: DRM device
- * @preferred_bpp: Preferred bits per pixel for the device
- * @max_conn_count: Maximum number of connectors
- *
- * Returns a newly allocated drm_fbdev_cma struct or a ERR_PTR.
- */
-struct drm_fbdev_cma *drm_fbdev_cma_init(struct drm_device *dev,
-	unsigned int preferred_bpp, unsigned int max_conn_count)
-{
-	struct drm_fbdev_cma *fbdev_cma;
-	struct drm_fb_helper *fb_helper;
-	int ret;
-
-	fbdev_cma = kzalloc(sizeof(*fbdev_cma), GFP_KERNEL);
-	if (!fbdev_cma)
-		return ERR_PTR(-ENOMEM);
-
-	fb_helper = &fbdev_cma->fb_helper;
-
-	ret = drm_client_init(dev, &fb_helper->client, "fbdev", NULL);
-	if (ret)
-		goto err_free;
-=======
->>>>>>> e0d688d4
 
 	if (plane > 0) {
 		h_div = fb->format->hsub;
