--- conflicted
+++ resolved
@@ -227,19 +227,11 @@
 intel_engine_coredump_add_request(struct intel_engine_coredump *ee,
 				  struct i915_request *rq,
 				  gfp_t gfp);
-<<<<<<< HEAD
 
 void intel_engine_coredump_add_vma(struct intel_engine_coredump *ee,
 				   struct intel_engine_capture_vma *capture,
 				   struct i915_vma_compress *compress);
 
-=======
-
-void intel_engine_coredump_add_vma(struct intel_engine_coredump *ee,
-				   struct intel_engine_capture_vma *capture,
-				   struct i915_vma_compress *compress);
-
->>>>>>> 2c523b34
 struct i915_vma_compress *
 i915_vma_capture_prepare(struct intel_gt_coredump *gt);
 
@@ -322,16 +314,11 @@
 }
 
 static inline void
-<<<<<<< HEAD
-i915_error_state_store(struct drm_i915_private *i915,
-		       struct i915_gpu_coredump *error)
-=======
 i915_error_state_store(struct i915_gpu_coredump *error)
 {
 }
 
 static inline void i915_gpu_coredump_put(struct i915_gpu_coredump *gpu)
->>>>>>> 2c523b34
 {
 }
 
