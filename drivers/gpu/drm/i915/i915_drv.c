--- conflicted
+++ resolved
@@ -2206,214 +2206,6 @@
 	return i915_drm_resume(dev);
 }
 
-<<<<<<< HEAD
-/**
- * i915_reset - reset chip after a hang
- * @i915: #drm_i915_private to reset
- * @stalled_mask: mask of the stalled engines with the guilty requests
- * @reason: user error message for why we are resetting
- *
- * Reset the chip.  Useful if a hang is detected. Marks the device as wedged
- * on failure.
- *
- * Caller must hold the struct_mutex.
- *
- * Procedure is fairly simple:
- *   - reset the chip using the reset reg
- *   - re-init context state
- *   - re-init hardware status page
- *   - re-init ring buffer
- *   - re-init interrupt state
- *   - re-init display
- */
-void i915_reset(struct drm_i915_private *i915,
-		unsigned int stalled_mask,
-		const char *reason)
-{
-	struct i915_gpu_error *error = &i915->gpu_error;
-	int ret;
-	int i;
-
-	GEM_TRACE("flags=%lx\n", error->flags);
-
-	might_sleep();
-	lockdep_assert_held(&i915->drm.struct_mutex);
-	assert_rpm_wakelock_held(i915);
-	GEM_BUG_ON(!test_bit(I915_RESET_BACKOFF, &error->flags));
-
-	if (!test_bit(I915_RESET_HANDOFF, &error->flags))
-		return;
-
-	/* Clear any previous failed attempts at recovery. Time to try again. */
-	if (!i915_gem_unset_wedged(i915))
-		goto wakeup;
-
-	if (reason)
-		dev_notice(i915->drm.dev, "Resetting chip for %s\n", reason);
-	error->reset_count++;
-
-	ret = i915_gem_reset_prepare(i915);
-	if (ret) {
-		dev_err(i915->drm.dev, "GPU recovery failed\n");
-		goto taint;
-	}
-
-	if (!intel_has_gpu_reset(i915)) {
-		if (i915_modparams.reset)
-			dev_err(i915->drm.dev, "GPU reset not supported\n");
-		else
-			DRM_DEBUG_DRIVER("GPU reset disabled\n");
-		goto error;
-	}
-
-	for (i = 0; i < 3; i++) {
-		ret = intel_gpu_reset(i915, ALL_ENGINES);
-		if (ret == 0)
-			break;
-
-		msleep(100);
-	}
-	if (ret) {
-		dev_err(i915->drm.dev, "Failed to reset chip\n");
-		goto taint;
-	}
-
-	/* Ok, now get things going again... */
-
-	/*
-	 * Everything depends on having the GTT running, so we need to start
-	 * there.
-	 */
-	ret = i915_ggtt_enable_hw(i915);
-	if (ret) {
-		DRM_ERROR("Failed to re-enable GGTT following reset (%d)\n",
-			  ret);
-		goto error;
-	}
-
-	i915_gem_reset(i915, stalled_mask);
-	intel_overlay_reset(i915);
-
-	/*
-	 * Next we need to restore the context, but we don't use those
-	 * yet either...
-	 *
-	 * Ring buffer needs to be re-initialized in the KMS case, or if X
-	 * was running at the time of the reset (i.e. we weren't VT
-	 * switched away).
-	 */
-	ret = i915_gem_init_hw(i915);
-	if (ret) {
-		DRM_ERROR("Failed to initialise HW following reset (%d)\n",
-			  ret);
-		goto error;
-	}
-
-	i915_queue_hangcheck(i915);
-
-finish:
-	i915_gem_reset_finish(i915);
-wakeup:
-	clear_bit(I915_RESET_HANDOFF, &error->flags);
-	wake_up_bit(&error->flags, I915_RESET_HANDOFF);
-	return;
-
-taint:
-	/*
-	 * History tells us that if we cannot reset the GPU now, we
-	 * never will. This then impacts everything that is run
-	 * subsequently. On failing the reset, we mark the driver
-	 * as wedged, preventing further execution on the GPU.
-	 * We also want to go one step further and add a taint to the
-	 * kernel so that any subsequent faults can be traced back to
-	 * this failure. This is important for CI, where if the
-	 * GPU/driver fails we would like to reboot and restart testing
-	 * rather than continue on into oblivion. For everyone else,
-	 * the system should still plod along, but they have been warned!
-	 */
-	add_taint(TAINT_WARN, LOCKDEP_STILL_OK);
-error:
-	i915_gem_set_wedged(i915);
-	i915_retire_requests(i915);
-	goto finish;
-}
-
-static inline int intel_gt_reset_engine(struct drm_i915_private *dev_priv,
-					struct intel_engine_cs *engine)
-{
-	return intel_gpu_reset(dev_priv, intel_engine_flag(engine));
-}
-
-/**
- * i915_reset_engine - reset GPU engine to recover from a hang
- * @engine: engine to reset
- * @msg: reason for GPU reset; or NULL for no dev_notice()
- *
- * Reset a specific GPU engine. Useful if a hang is detected.
- * Returns zero on successful reset or otherwise an error code.
- *
- * Procedure is:
- *  - identifies the request that caused the hang and it is dropped
- *  - reset engine (which will force the engine to idle)
- *  - re-init/configure engine
- */
-int i915_reset_engine(struct intel_engine_cs *engine, const char *msg)
-{
-	struct i915_gpu_error *error = &engine->i915->gpu_error;
-	struct i915_request *active_request;
-	int ret;
-
-	GEM_TRACE("%s flags=%lx\n", engine->name, error->flags);
-	GEM_BUG_ON(!test_bit(I915_RESET_ENGINE + engine->id, &error->flags));
-
-	active_request = i915_gem_reset_prepare_engine(engine);
-	if (IS_ERR_OR_NULL(active_request)) {
-		/* Either the previous reset failed, or we pardon the reset. */
-		ret = PTR_ERR(active_request);
-		goto out;
-	}
-
-	if (msg)
-		dev_notice(engine->i915->drm.dev,
-			   "Resetting %s for %s\n", engine->name, msg);
-	error->reset_engine_count[engine->id]++;
-
-	if (!engine->i915->guc.execbuf_client)
-		ret = intel_gt_reset_engine(engine->i915, engine);
-	else
-		ret = intel_guc_reset_engine(&engine->i915->guc, engine);
-	if (ret) {
-		/* If we fail here, we expect to fallback to a global reset */
-		DRM_DEBUG_DRIVER("%sFailed to reset %s, ret=%d\n",
-				 engine->i915->guc.execbuf_client ? "GuC " : "",
-				 engine->name, ret);
-		goto out;
-	}
-
-	/*
-	 * The request that caused the hang is stuck on elsp, we know the
-	 * active request and can drop it, adjust head to skip the offending
-	 * request to resume executing remaining requests in the queue.
-	 */
-	i915_gem_reset_engine(engine, active_request, true);
-
-	/*
-	 * The engine and its registers (and workarounds in case of render)
-	 * have been reset to their default values. Follow the init_ring
-	 * process to program RING_MODE, HWSP and re-enable submission.
-	 */
-	ret = engine->init_hw(engine);
-	if (ret)
-		goto out;
-
-out:
-	intel_engine_cancel_stop_cs(engine);
-	i915_gem_reset_finish_engine(engine);
-	return ret;
-}
-
-=======
->>>>>>> 85baa5db
 static int i915_pm_prepare(struct device *kdev)
 {
 	struct pci_dev *pdev = to_pci_dev(kdev);
