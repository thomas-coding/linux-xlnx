--- conflicted
+++ resolved
@@ -155,7 +155,6 @@
 	  This driver can also be built as a module. If so, the module
 	  will be called nvmem_meson_efuse.
 
-<<<<<<< HEAD
 config NVMEM_ZYNQMP
 	bool "Xilinx ZYNQMP SoC nvmem firmware support"
 	depends on ARCH_ZYNQMP
@@ -164,7 +163,7 @@
 	  IDCODE, efuse ... etc.
 
 	  If sure, say yes. If unsure, say no.
-=======
+
 config MESON_MX_EFUSE
 	tristate "Amlogic Meson6/Meson8/Meson8b eFuse Support"
 	depends on ARCH_MESON || COMPILE_TEST
@@ -201,6 +200,5 @@
 
 	  This driver can also be built as a module. If so, the module
 	  will be called nvmem-sc27xx-efuse.
->>>>>>> 84df9525
 
 endif