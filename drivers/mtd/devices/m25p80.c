--- conflicted
+++ resolved
@@ -28,34 +28,27 @@
 #include <linux/spi/flash.h>
 #include <linux/mtd/spi-nor.h>
 
+#define	MAX_CMD_SIZE		6
 struct m25p {
+	struct spi_device	*spi;
 	struct spi_mem		*spimem;
 	struct spi_nor		spi_nor;
+	u8			command[MAX_CMD_SIZE];
 };
 
 static int m25p80_read_reg(struct spi_nor *nor, u8 code, u8 *val, int len)
 {
 	struct m25p *flash = nor->priv;
 	struct spi_mem_op op = SPI_MEM_OP(SPI_MEM_OP_CMD(code, 1),
-					  SPI_MEM_OP_NO_ADDR,
-					  SPI_MEM_OP_NO_DUMMY,
-					  SPI_MEM_OP_DATA_IN(len, NULL, 1));
-	void *scratchbuf;
+			SPI_MEM_OP_NO_ADDR,
+			SPI_MEM_OP_NO_DUMMY,
+			SPI_MEM_OP_DATA_IN(len, val, 1));
 	int ret;
 
-	scratchbuf = kmalloc(len, GFP_KERNEL);
-	if (!scratchbuf)
-		return -ENOMEM;
-
-	op.data.buf.in = scratchbuf;
 	ret = spi_mem_exec_op(flash->spimem, &op);
 	if (ret < 0)
 		dev_err(&flash->spimem->spi->dev, "error %d reading %x\n", ret,
 			code);
-	else
-		memcpy(val, scratchbuf, len);
-
-	kfree(scratchbuf);
 
 	return ret;
 }
@@ -64,21 +57,10 @@
 {
 	struct m25p *flash = nor->priv;
 	struct spi_mem_op op = SPI_MEM_OP(SPI_MEM_OP_CMD(opcode, 1),
-					  SPI_MEM_OP_NO_ADDR,
-					  SPI_MEM_OP_NO_DUMMY,
-					  SPI_MEM_OP_DATA_OUT(len, NULL, 1));
-	void *scratchbuf;
-	int ret;
-
-	scratchbuf = kmemdup(buf, len, GFP_KERNEL);
-	if (!scratchbuf)
-		return -ENOMEM;
-
-	op.data.buf.out = scratchbuf;
-	ret = spi_mem_exec_op(flash->spimem, &op);
-	kfree(scratchbuf);
-
-	return ret;
+			SPI_MEM_OP_NO_ADDR,
+			SPI_MEM_OP_NO_DUMMY,
+			SPI_MEM_OP_DATA_OUT(len, buf, 1));
+	return spi_mem_exec_op(flash->spimem, &op);
 }
 
 static ssize_t m25p80_write(struct spi_nor *nor, loff_t to, size_t len,
@@ -87,15 +69,16 @@
 	struct m25p *flash = nor->priv;
 	struct spi_mem_op op =
 			SPI_MEM_OP(SPI_MEM_OP_CMD(nor->program_opcode, 1),
-				   SPI_MEM_OP_ADDR(nor->addr_width, to, 1),
-				   SPI_MEM_OP_NO_DUMMY,
-				   SPI_MEM_OP_DATA_OUT(len, buf, 1));
+				SPI_MEM_OP_ADDR(nor->addr_width, to, 1),
+				SPI_MEM_OP_DUMMY(0, 1),
+				SPI_MEM_OP_DATA_OUT(len, buf, 1));
 	size_t remaining = len;
 	int ret;
 
 	/* get transfer protocols. */
 	op.cmd.buswidth = spi_nor_get_protocol_inst_nbits(nor->write_proto);
 	op.addr.buswidth = spi_nor_get_protocol_addr_nbits(nor->write_proto);
+	op.dummy.buswidth = op.addr.buswidth;
 	op.data.buswidth = spi_nor_get_protocol_data_nbits(nor->write_proto);
 
 	if (nor->program_opcode == SPINOR_OP_AAI_WP && nor->sst_write_second)
@@ -106,16 +89,13 @@
 		ret = spi_mem_adjust_op_size(flash->spimem, &op);
 		if (ret)
 			return ret;
-
 		ret = spi_mem_exec_op(flash->spimem, &op);
 		if (ret)
 			return ret;
-
 		op.addr.val += op.data.nbytes;
 		remaining -= op.data.nbytes;
 		op.data.buf.out += op.data.nbytes;
 	}
-
 	return len;
 }
 
@@ -143,55 +123,18 @@
 
 	/* convert the dummy cycles to the number of bytes */
 	op.dummy.nbytes = (nor->read_dummy * op.dummy.buswidth) / 8;
-
 	while (remaining) {
 		op.data.nbytes = remaining < UINT_MAX ? remaining : UINT_MAX;
 		ret = spi_mem_adjust_op_size(flash->spimem, &op);
 		if (ret)
 			return ret;
-<<<<<<< HEAD
-		return msg.retlen;
-	}
-
-	spi_message_init(&m);
-	memset(t, 0, (sizeof t));
-
-	flash->command[0] = nor->read_opcode;
-	m25p_addr2cmd(nor, from, flash->command);
-
-	t[0].tx_buf = flash->command;
-	t[0].tx_nbits = inst_nbits;
-	t[0].len = m25p_cmdsz(nor) + dummy;
-	t[0].dummy = nor->read_dummy;
-	spi_message_add_tail(&t[0], &m);
-
-	/*
-	 * Set all dummy/mode cycle bits to avoid sending some manufacturer
-	 * specific pattern, which might make the memory enter its Continuous
-	 * Read mode by mistake.
-	 * Based on the different mode cycle bit patterns listed and described
-	 * in the JESD216B specification, the 0xff value works for all memories
-	 * and all manufacturers.
-	 */
-	cmd_sz = t[0].len;
-	memset(flash->command + cmd_sz - dummy, 0xff, dummy);
-
-	/* split the op code and address bytes into two transfers if needed. */
-	data_idx = 1;
-	if (addr_nbits != inst_nbits) {
-		t[0].len = 1;
-=======
->>>>>>> 84df9525
-
 		ret = spi_mem_exec_op(flash->spimem, &op);
 		if (ret)
 			return ret;
-
 		op.addr.val += op.data.nbytes;
 		remaining -= op.data.nbytes;
 		op.data.buf.in += op.data.nbytes;
 	}
-
 	return len;
 }
 
@@ -232,14 +175,9 @@
 	spi_nor_set_flash_node(nor, spi->dev.of_node);
 	nor->priv = flash;
 
-<<<<<<< HEAD
 	spi_set_drvdata(spi, flash);
-	flash->spi = spi;
+	flash->spimem = spimem;
 	nor->spi = spi;
-=======
-	spi_mem_set_drvdata(spimem, flash);
-	flash->spimem = spimem;
->>>>>>> 84df9525
 
 	if (spi->mode & SPI_RX_QUAD) {
 		hwcaps.mask |= SNOR_HWCAPS_READ_1_1_4;
@@ -255,9 +193,6 @@
 
 	if (data && data->name)
 		nor->mtd.name = data->name;
-
-	if (!nor->mtd.name)
-		nor->mtd.name = spi_mem_get_name(spimem);
 
 	/* For some (historical?) reason many platforms provide two different
 	 * names in flash_platform_data: "name" and "type". Quite often name is
@@ -290,22 +225,12 @@
 	return mtd_device_unregister(&flash->spi_nor.mtd);
 }
 
-<<<<<<< HEAD
-static void m25p_shutdown(struct spi_device *spi)
-{
-	struct m25p *flash = spi_get_drvdata(spi);
-
-	spi_nor_shutdown(&flash->spi_nor);
-}
-
-=======
 static void m25p_shutdown(struct spi_mem *spimem)
 {
 	struct m25p *flash = spi_mem_get_drvdata(spimem);
 
 	spi_nor_restore(&flash->spi_nor);
 }
->>>>>>> 84df9525
 /*
  * Do NOT add to this array without reading the following:
  *
@@ -383,11 +308,7 @@
 	},
 	.probe	= m25p_probe,
 	.remove	= m25p_remove,
-<<<<<<< HEAD
-	.shutdown = m25p_shutdown,
-=======
 	.shutdown	= m25p_shutdown,
->>>>>>> 84df9525
 
 	/* REVISIT: many of these chips have deep power-down modes, which
 	 * should clearly be entered on suspend() to minimize power use.
