--- conflicted
+++ resolved
@@ -10054,14 +10054,8 @@
 };
 
 struct mlx5_ifc_tls_progress_params_bits {
-<<<<<<< HEAD
-	u8         valid[0x1];
-	u8         reserved_at_1[0x7];
-	u8         pd[0x18];
-=======
 	u8         reserved_at_0[0x8];
 	u8         tisn[0x18];
->>>>>>> bb831786
 
 	u8         next_record_tcp_sn[0x20];
 
