--- conflicted
+++ resolved
@@ -101,8 +101,6 @@
 #define XILINX_ZYNQMP_PM_FPGA_ENCRYPTION_USERKEY	BIT(3)
 #define XILINX_ZYNQMP_PM_FPGA_ENCRYPTION_DEVKEY		BIT(4)
 
-<<<<<<< HEAD
-=======
 /*
  * Node IDs for the Error Events.
  */
@@ -111,7 +109,6 @@
 #define EVENT_ERROR_PSM_ERR1	(0x28108000U)
 #define EVENT_ERROR_PSM_ERR2	(0x2810C000U)
 
->>>>>>> d82b0891
 /* AIE Operation */
 #define XILINX_AIE_OPS_COL_RST				BIT(0)
 #define XILINX_AIE_OPS_SHIM_RST				BIT(1)
@@ -121,18 +118,6 @@
 #define XILINX_AIE_OPS_ENB_AXI_MM_ERR_EVENT		BIT(5)
 #define XILINX_AIE_OPS_SET_L2_CTRL_NPI_INTR		BIT(6)
 
-<<<<<<< HEAD
-/*
- * Node IDs for the Error Events.
- */
-#define EVENT_ERROR_PMC_ERR1	(0x28100000U)
-#define EVENT_ERROR_PMC_ERR2	(0x28104000U)
-#define EVENT_ERROR_PSM_ERR1	(0x28108000U)
-#define EVENT_ERROR_PSM_ERR2	(0x2810C000U)
-#define EVENT_ERROR_SW_ERR	(0x28110000U)
-
-=======
->>>>>>> d82b0891
 enum pm_api_cb_id {
 	PM_INIT_SUSPEND_CB = 30,
 	PM_ACKNOWLEDGE_CB = 31,
@@ -252,11 +237,7 @@
 	/* IOCTL for Secure Read/Write Interface */
 	IOCTL_READ_REG = 28,
 	IOCTL_MASK_WRITE_REG = 29,
-<<<<<<< HEAD
-	/* Dynamic SD/GEM/USB configuration */
-=======
 	/* Dynamic SD/GEM configuration */
->>>>>>> d82b0891
 	IOCTL_SET_SD_CONFIG = 30,
 	IOCTL_SET_GEM_CONFIG = 31,
 	IOCTL_SET_USB_CONFIG = 32,
@@ -281,22 +262,6 @@
 	PM_QID_PINCTRL_GET_PIN_GROUPS = 11,
 	PM_QID_CLOCK_GET_NUM_CLOCKS = 12,
 	PM_QID_CLOCK_GET_MAX_DIVISOR = 13,
-	PM_QID_PLD_GET_PARENT = 14,
-};
-
-enum rpu_oper_mode {
-	PM_RPU_MODE_LOCKSTEP = 0,
-	PM_RPU_MODE_SPLIT = 1,
-};
-
-enum rpu_boot_mem {
-	PM_RPU_BOOTMEM_LOVEC = 0,
-	PM_RPU_BOOTMEM_HIVEC = 1,
-};
-
-enum rpu_tcm_comb {
-	PM_RPU_TCM_SPLIT = 0,
-	PM_RPU_TCM_COMB = 1,
 };
 
 enum rpu_oper_mode {
@@ -465,91 +430,12 @@
 };
 
 enum pm_node_id {
-<<<<<<< HEAD
-	NODE_UNKNOWN = 0,
-	NODE_APU = 1,
-	NODE_APU_0 = 2,
-	NODE_APU_1 = 3,
-	NODE_APU_2 = 4,
-	NODE_APU_3 = 5,
-	NODE_RPU = 6,
-	NODE_RPU_0 = 7,
-	NODE_RPU_1 = 8,
-	NODE_PLD = 9,
-	NODE_FPD = 10,
-	NODE_OCM_BANK_0 = 11,
-	NODE_OCM_BANK_1 = 12,
-	NODE_OCM_BANK_2 = 13,
-	NODE_OCM_BANK_3 = 14,
-=======
->>>>>>> d82b0891
 	NODE_TCM_0_A = 15,
 	NODE_TCM_0_B = 16,
 	NODE_TCM_1_A = 17,
 	NODE_TCM_1_B = 18,
-<<<<<<< HEAD
-	NODE_L2 = 19,
-	NODE_GPU_PP_0 = 20,
-	NODE_GPU_PP_1 = 21,
-	NODE_USB_0 = 22,
-	NODE_USB_1 = 23,
-	NODE_TTC_0 = 24,
-	NODE_TTC_1 = 25,
-	NODE_TTC_2 = 26,
-	NODE_TTC_3 = 27,
-	NODE_SATA = 28,
-	NODE_ETH_0 = 29,
-	NODE_ETH_1 = 30,
-	NODE_ETH_2 = 31,
-	NODE_ETH_3 = 32,
-	NODE_UART_0 = 33,
-	NODE_UART_1 = 34,
-	NODE_SPI_0 = 35,
-	NODE_SPI_1 = 36,
-	NODE_I2C_0 = 37,
-	NODE_I2C_1 = 38,
-=======
->>>>>>> d82b0891
 	NODE_SD_0 = 39,
 	NODE_SD_1 = 40,
-	NODE_DP = 41,
-	NODE_GDMA = 42,
-	NODE_ADMA = 43,
-	NODE_NAND = 44,
-	NODE_QSPI = 45,
-	NODE_GPIO = 46,
-	NODE_CAN_0 = 47,
-	NODE_CAN_1 = 48,
-	NODE_EXTERN = 49,
-	NODE_APLL = 50,
-	NODE_VPLL = 51,
-	NODE_DPLL = 52,
-	NODE_RPLL = 53,
-	NODE_IOPLL = 54,
-	NODE_DDR = 55,
-	NODE_IPI_APU = 56,
-	NODE_IPI_RPU_0 = 57,
-	NODE_GPU = 58,
-	NODE_PCIE = 59,
-	NODE_PCAP = 60,
-	NODE_RTC = 61,
-	NODE_LPD = 62,
-	NODE_VCU = 63,
-	NODE_IPI_RPU_1 = 64,
-	NODE_IPI_PL_0 = 65,
-	NODE_IPI_PL_1 = 66,
-	NODE_IPI_PL_2 = 67,
-	NODE_IPI_PL_3 = 68,
-	NODE_PL = 69,
-	NODE_GEM_TSU = 70,
-	NODE_SWDT_0 = 71,
-	NODE_SWDT_1 = 72,
-	NODE_CSU = 73,
-	NODE_PJTAG = 74,
-	NODE_TRACE = 75,
-	NODE_TESTSCAN = 76,
-	NODE_PMU = 77,
-	NODE_MAX = 78,
 };
 
 enum tap_delay_type {
@@ -636,14 +522,11 @@
 	PM_TAPDELAY_BYPASS_ENABLE = 1,
 };
 
-<<<<<<< HEAD
-=======
 enum ospi_mux_select_type {
 	PM_OSPI_MUX_SEL_DMA = 0,
 	PM_OSPI_MUX_SEL_LINEAR = 1,
 };
 
->>>>>>> d82b0891
 enum sgmii_mode {
 	PM_SGMII_DISABLE = 0,
 	PM_SGMII_ENABLE = 1,
@@ -673,30 +556,10 @@
 	PM_FEATURE_EXTWDT_VALUE = 4,
 };
 
-<<<<<<< HEAD
-enum pm_sd_config_type {
-	SD_CONFIG_EMMC_SEL = 1, /* To set SD_EMMC_SEL in CTRL_REG_SD and SD_SLOTTYPE */
-	SD_CONFIG_BASECLK = 2, /* To set SD_BASECLK in SD_CONFIG_REG1 */
-	SD_CONFIG_8BIT = 3, /* To set SD_8BIT in SD_CONFIG_REG2 */
-	SD_CONFIG_FIXED = 4, /* To set fixed config registers */
-};
-
-enum pm_gem_config_type {
-	GEM_CONFIG_SGMII_MODE = 1, /* To set GEM_SGMII_MODE in GEM_CLK_CTRL register */
-	GEM_CONFIG_FIXED = 2, /* To set fixed config registers */
-};
-
-=======
->>>>>>> d82b0891
 enum pm_usb_config_type {
 	USB_CONFIG_FIXED = 1, /* To set fixed config registers */
 };
 
-<<<<<<< HEAD
-enum ospi_mux_select_type {
-	PM_OSPI_MUX_SEL_DMA = 0,
-	PM_OSPI_MUX_SEL_LINEAR = 1,
-=======
 /**
  * enum pm_sd_config_type - PM SD configuration.
  * @SD_CONFIG_EMMC_SEL: To set SD_EMMC_SEL in CTRL_REG_SD and SD_SLOTTYPE
@@ -719,7 +582,6 @@
 enum pm_gem_config_type {
 	GEM_CONFIG_SGMII_MODE = 1,
 	GEM_CONFIG_FIXED = 2,
->>>>>>> d82b0891
 };
 
 /**
@@ -806,15 +668,9 @@
 int zynqmp_pm_read_ggs(u32 index, u32 *value);
 int zynqmp_pm_write_pggs(u32 index, u32 value);
 int zynqmp_pm_read_pggs(u32 index, u32 *value);
-<<<<<<< HEAD
-int zynqmp_pm_usb_set_state(u32 node, u32 state, u32 value);
-int zynqmp_pm_afi(u32 index, u32 value);
-int zynqmp_pm_set_tapdelay_bypass(u32 index, u32 value);
-=======
 int zynqmp_pm_set_tapdelay_bypass(u32 index, u32 value);
 int zynqmp_pm_usb_set_state(u32 node, u32 state, u32 value);
 int zynqmp_pm_afi(u32 index, u32 value);
->>>>>>> d82b0891
 int zynqmp_pm_set_sgmii_mode(u32 enable);
 int zynqmp_pm_ulpi_reset(void);
 int zynqmp_pm_probe_counter_read(u32 domain, u32 reg, u32 *value);
@@ -850,10 +706,7 @@
 int zynqmp_pm_sec_read_reg(u32 node_id, u32 offset, u32 *ret_value);
 int zynqmp_pm_sec_mask_write_reg(const u32 node_id, const u32 offset,
 				 u32 mask, u32 value);
-<<<<<<< HEAD
-=======
 int zynqmp_pm_register_sgi(u32 sgi_num, u32 reset);
->>>>>>> d82b0891
 int zynqmp_pm_set_sd_config(u32 node, enum pm_sd_config_type config, u32 value);
 int zynqmp_pm_set_gem_config(u32 node, enum pm_gem_config_type config,
 			     u32 value);
@@ -861,10 +714,6 @@
 			     u32 value);
 int zynqmp_pm_get_meta_header(const u64 src, const u64 dst,
 			      const u32 size, u32 *count);
-<<<<<<< HEAD
-int zynqmp_pm_register_sgi(u32 sgi_num, u32 reset);
-=======
->>>>>>> d82b0891
 int zynqmp_pm_aie_operation(u32 node, u16 start_col, u16 num_col, u32 operation);
 int zynqmp_pm_fpga_get_version(u32 *value);
 int zynqmp_pm_fpga_get_feature_list(u32 *value);
@@ -1060,29 +909,17 @@
 	return -ENODEV;
 }
 
-<<<<<<< HEAD
+static inline int zynqmp_pm_set_tapdelay_bypass(u32 index, u32 value)
+{
+	return -ENODEV;
+}
+
 static inline int zynqmp_pm_usb_set_state(u32 node, u32 state, u32 value)
-=======
-static inline int zynqmp_pm_set_tapdelay_bypass(u32 index, u32 value)
->>>>>>> d82b0891
-{
-	return -ENODEV;
-}
-
-<<<<<<< HEAD
+{
+	return -ENODEV;
+}
+
 static inline int zynqmp_pm_afi(u32 index, u32 value)
-=======
-static inline int zynqmp_pm_usb_set_state(u32 node, u32 state, u32 value)
->>>>>>> d82b0891
-{
-	return -ENODEV;
-}
-
-<<<<<<< HEAD
-static inline int zynqmp_pm_set_tapdelay_bypass(u32 index, u32 value)
-=======
-static inline int zynqmp_pm_afi(u32 index, u32 value)
->>>>>>> d82b0891
 {
 	return -ENODEV;
 }
@@ -1183,15 +1020,6 @@
 	return -ENODEV;
 }
 
-<<<<<<< HEAD
-static inline int zynqmp_pm_sha_hash(const u64 address, const u32 size,
-				     const u32 flags)
-{
-	return -ENODEV;
-}
-
-=======
->>>>>>> d82b0891
 static inline int zynqmp_pm_rsa(const u64 address, const u32 size,
 				const u32 flags)
 {
@@ -1339,33 +1167,22 @@
 	return -ENODEV;
 }
 
-<<<<<<< HEAD
-static inline int zynqmp_pm_sec_read_reg(u32 node_id, u32 offset, u32 *ret_value)
-=======
 static int zynqmp_pm_sec_read_reg(u32 node_id, u32 offset, u32 *ret_value)
->>>>>>> d82b0891
-{
-	return -ENODEV;
-}
-
-<<<<<<< HEAD
-static inline int zynqmp_pm_sec_mask_write_reg(const u32 node_id, const u32 offset,
-=======
+{
+	return -ENODEV;
+}
+
 static int zynqmp_pm_sec_mask_write_reg(const u32 node_id, const u32 offset,
->>>>>>> d82b0891
 					u32 mask, u32 value)
 {
 	return -ENODEV;
 }
 
-<<<<<<< HEAD
-=======
 static inline int zynqmp_pm_register_sgi(u32 sgi_num, u32 reset)
 {
 	return -ENODEV;
 }
 
->>>>>>> d82b0891
 static inline int zynqmp_pm_set_sd_config(u32 node,
 					  enum pm_sd_config_type config,
 					  u32 value)
@@ -1398,34 +1215,18 @@
 	return -ENODEV;
 }
 
-<<<<<<< HEAD
-static inline int zynqmp_pm_register_sgi(u32 sgi_num, u32 reset)
-{
-	return -ENODEV;
-}
-
-=======
->>>>>>> d82b0891
 static inline int zynqmp_pm_aie_operation(u32 node, u16 start_col,
 					  u16 num_col, u32 operation)
 {
 	return -ENODEV;
 }
 
-<<<<<<< HEAD
-static inline int zynqmp_pm_fpga_get_version(u32 *value)
-=======
 static int zynqmp_pm_fpga_get_version(u32 *value)
->>>>>>> d82b0891
-{
-	return -ENODEV;
-}
-
-<<<<<<< HEAD
-static inline int zynqmp_pm_fpga_get_feature_list(u32 *value)
-=======
+{
+	return -ENODEV;
+}
+
 static int zynqmp_pm_fpga_get_feature_list(u32 *value)
->>>>>>> d82b0891
 {
 	return -ENODEV;
 }
