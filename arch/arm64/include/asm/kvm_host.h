--- conflicted
+++ resolved
@@ -217,16 +217,11 @@
 	/* Exception Information */
 	struct kvm_vcpu_fault_info fault;
 
-<<<<<<< HEAD
 	/* State of various workarounds, see kvm_asm.h for bit assignment */
 	u64 workaround_flags;
 
-	/* Guest debug state */
-	u64 debug_flags;
-=======
 	/* Miscellaneous vcpu state flags */
 	u64 flags;
->>>>>>> 766d3571
 
 	/*
 	 * We maintain more than a single set of debug registers to support
