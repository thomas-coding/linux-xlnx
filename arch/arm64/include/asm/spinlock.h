/*
 * Copyright (C) 2012 ARM Ltd.
 *
 * This program is free software; you can redistribute it and/or modify
 * it under the terms of the GNU General Public License version 2 as
 * published by the Free Software Foundation.
 *
 * This program is distributed in the hope that it will be useful,
 * but WITHOUT ANY WARRANTY; without even the implied warranty of
 * MERCHANTABILITY or FITNESS FOR A PARTICULAR PURPOSE.  See the
 * GNU General Public License for more details.
 *
 * You should have received a copy of the GNU General Public License
 * along with this program.  If not, see <http://www.gnu.org/licenses/>.
 */
#ifndef __ASM_SPINLOCK_H
#define __ASM_SPINLOCK_H

#include <asm/lse.h>
#include <asm/spinlock_types.h>
#include <asm/processor.h>

/*
 * Spinlock implementation.
 *
 * The memory barriers are implicit with the load-acquire and store-release
 * instructions.
 */
static inline void arch_spin_unlock_wait(arch_spinlock_t *lock)
{
	unsigned int tmp;
	arch_spinlock_t lockval;
	u32 owner;

	/*
	 * Ensure prior spin_lock operations to other locks have completed
	 * on this CPU before we test whether "lock" is locked.
	 */
	smp_mb();
	owner = READ_ONCE(lock->owner) << 16;

	asm volatile(
"	sevl\n"
"1:	wfe\n"
"2:	ldaxr	%w0, %2\n"
	/* Is the lock free? */
"	eor	%w1, %w0, %w0, ror #16\n"
"	cbz	%w1, 3f\n"
	/* Lock taken -- has there been a subsequent unlock->lock transition? */
"	eor	%w1, %w3, %w0, lsl #16\n"
"	cbz	%w1, 1b\n"
	/*
	 * The owner has been updated, so there was an unlock->lock
	 * transition that we missed. That means we can rely on the
	 * store-release of the unlock operation paired with the
	 * load-acquire of the lock operation to publish any of our
	 * previous stores to the new lock owner and therefore don't
	 * need to bother with the writeback below.
	 */
"	b	4f\n"
"3:\n"
	/*
	 * Serialise against any concurrent lockers by writing back the
	 * unlocked lock value
	 */
	ARM64_LSE_ATOMIC_INSN(
	/* LL/SC */
"	stxr	%w1, %w0, %2\n"
	__nops(2),
	/* LSE atomics */
"	mov	%w1, %w0\n"
"	cas	%w0, %w0, %2\n"
"	eor	%w1, %w1, %w0\n")
	/* Somebody else wrote to the lock, GOTO 10 and reload the value */
"	cbnz	%w1, 2b\n"
"4:"
	: "=&r" (lockval), "=&r" (tmp), "+Q" (*lock)
	: "r" (owner)
	: "memory");
}

#define arch_spin_lock_flags(lock, flags) arch_spin_lock(lock)

static inline void arch_spin_lock(arch_spinlock_t *lock)
{
	unsigned int tmp;
	arch_spinlock_t lockval, newval;

	asm volatile(
	/* Atomically increment the next ticket. */
	ARM64_LSE_ATOMIC_INSN(
	/* LL/SC */
"	prfm	pstl1strm, %3\n"
"1:	ldaxr	%w0, %3\n"
"	add	%w1, %w0, %w5\n"
"	stxr	%w2, %w1, %3\n"
"	cbnz	%w2, 1b\n",
	/* LSE atomics */
"	mov	%w2, %w5\n"
"	ldadda	%w2, %w0, %3\n"
	__nops(3)
	)

	/* Did we get the lock? */
"	eor	%w1, %w0, %w0, ror #16\n"
"	cbz	%w1, 3f\n"
	/*
	 * No: spin on the owner. Send a local event to avoid missing an
	 * unlock before the exclusive load.
	 */
"	sevl\n"
"2:	wfe\n"
"	ldaxrh	%w2, %4\n"
"	eor	%w1, %w2, %w0, lsr #16\n"
"	cbnz	%w1, 2b\n"
	/* We got the lock. Critical section starts here. */
"3:"
	: "=&r" (lockval), "=&r" (newval), "=&r" (tmp), "+Q" (*lock)
	: "Q" (lock->owner), "I" (1 << TICKET_SHIFT)
	: "memory");
}

static inline int arch_spin_trylock(arch_spinlock_t *lock)
{
	unsigned int tmp;
	arch_spinlock_t lockval;

	asm volatile(ARM64_LSE_ATOMIC_INSN(
	/* LL/SC */
	"	prfm	pstl1strm, %2\n"
	"1:	ldaxr	%w0, %2\n"
	"	eor	%w1, %w0, %w0, ror #16\n"
	"	cbnz	%w1, 2f\n"
	"	add	%w0, %w0, %3\n"
	"	stxr	%w1, %w0, %2\n"
	"	cbnz	%w1, 1b\n"
	"2:",
	/* LSE atomics */
	"	ldr	%w0, %2\n"
	"	eor	%w1, %w0, %w0, ror #16\n"
	"	cbnz	%w1, 1f\n"
	"	add	%w1, %w0, %3\n"
	"	casa	%w0, %w1, %2\n"
	"	and	%w1, %w1, #0xffff\n"
	"	eor	%w1, %w1, %w0, lsr #16\n"
	"1:")
	: "=&r" (lockval), "=&r" (tmp), "+Q" (*lock)
	: "I" (1 << TICKET_SHIFT)
	: "memory");

	return !tmp;
}

static inline void arch_spin_unlock(arch_spinlock_t *lock)
{
	unsigned long tmp;

	asm volatile(ARM64_LSE_ATOMIC_INSN(
	/* LL/SC */
	"	ldrh	%w1, %0\n"
	"	add	%w1, %w1, #1\n"
	"	stlrh	%w1, %0",
	/* LSE atomics */
	"	mov	%w1, #1\n"
<<<<<<< HEAD
	"	nop\n"
	"	staddlh	%w1, %0\n"
	"	sev\n")
=======
	"	staddlh	%w1, %0\n"
	__nops(1))
>>>>>>> 69973b83
	: "=Q" (lock->owner), "=&r" (tmp)
	:
	: "memory");
}

static inline int arch_spin_value_unlocked(arch_spinlock_t lock)
{
	return lock.owner == lock.next;
}

static inline int arch_spin_is_locked(arch_spinlock_t *lock)
{
	smp_mb(); /* See arch_spin_unlock_wait */
	return !arch_spin_value_unlocked(READ_ONCE(*lock));
}

static inline int arch_spin_is_contended(arch_spinlock_t *lock)
{
	arch_spinlock_t lockval = READ_ONCE(*lock);
	return (lockval.next - lockval.owner) > 1;
}
#define arch_spin_is_contended	arch_spin_is_contended

/*
 * Write lock implementation.
 *
 * Write locks set bit 31. Unlocking, is done by writing 0 since the lock is
 * exclusively held.
 *
 * The memory barriers are implicit with the load-acquire and store-release
 * instructions.
 */

static inline void arch_write_lock(arch_rwlock_t *rw)
{
	unsigned int tmp;

	asm volatile(ARM64_LSE_ATOMIC_INSN(
	/* LL/SC */
	"	sevl\n"
	"1:	wfe\n"
	"2:	ldaxr	%w0, %1\n"
	"	cbnz	%w0, 1b\n"
	"	stxr	%w0, %w2, %1\n"
	"	cbnz	%w0, 2b\n"
	__nops(1),
	/* LSE atomics */
	"1:	mov	%w0, wzr\n"
	"2:	casa	%w0, %w2, %1\n"
	"	cbz	%w0, 3f\n"
	"	ldxr	%w0, %1\n"
	"	cbz	%w0, 2b\n"
	"	wfe\n"
	"	b	1b\n"
	"3:")
	: "=&r" (tmp), "+Q" (rw->lock)
	: "r" (0x80000000)
	: "memory");
}

static inline int arch_write_trylock(arch_rwlock_t *rw)
{
	unsigned int tmp;

	asm volatile(ARM64_LSE_ATOMIC_INSN(
	/* LL/SC */
	"1:	ldaxr	%w0, %1\n"
	"	cbnz	%w0, 2f\n"
	"	stxr	%w0, %w2, %1\n"
	"	cbnz	%w0, 1b\n"
	"2:",
	/* LSE atomics */
	"	mov	%w0, wzr\n"
	"	casa	%w0, %w2, %1\n"
	__nops(2))
	: "=&r" (tmp), "+Q" (rw->lock)
	: "r" (0x80000000)
	: "memory");

	return !tmp;
}

static inline void arch_write_unlock(arch_rwlock_t *rw)
{
	asm volatile(ARM64_LSE_ATOMIC_INSN(
	"	stlr	wzr, %0",
	"	swpl	wzr, wzr, %0")
	: "=Q" (rw->lock) :: "memory");
}

/* write_can_lock - would write_trylock() succeed? */
#define arch_write_can_lock(x)		((x)->lock == 0)

/*
 * Read lock implementation.
 *
 * It exclusively loads the lock value, increments it and stores the new value
 * back if positive and the CPU still exclusively owns the location. If the
 * value is negative, the lock is already held.
 *
 * During unlocking there may be multiple active read locks but no write lock.
 *
 * The memory barriers are implicit with the load-acquire and store-release
 * instructions.
 *
 * Note that in UNDEFINED cases, such as unlocking a lock twice, the LL/SC
 * and LSE implementations may exhibit different behaviour (although this
 * will have no effect on lockdep).
 */
static inline void arch_read_lock(arch_rwlock_t *rw)
{
	unsigned int tmp, tmp2;

	asm volatile(
	"	sevl\n"
	ARM64_LSE_ATOMIC_INSN(
	/* LL/SC */
	"1:	wfe\n"
	"2:	ldaxr	%w0, %2\n"
	"	add	%w0, %w0, #1\n"
	"	tbnz	%w0, #31, 1b\n"
	"	stxr	%w1, %w0, %2\n"
	"	cbnz	%w1, 2b\n"
	__nops(1),
	/* LSE atomics */
	"1:	wfe\n"
	"2:	ldxr	%w0, %2\n"
	"	adds	%w1, %w0, #1\n"
	"	tbnz	%w1, #31, 1b\n"
	"	casa	%w0, %w1, %2\n"
	"	sbc	%w0, %w1, %w0\n"
	"	cbnz	%w0, 2b")
	: "=&r" (tmp), "=&r" (tmp2), "+Q" (rw->lock)
	:
	: "cc", "memory");
}

static inline void arch_read_unlock(arch_rwlock_t *rw)
{
	unsigned int tmp, tmp2;

	asm volatile(ARM64_LSE_ATOMIC_INSN(
	/* LL/SC */
	"1:	ldxr	%w0, %2\n"
	"	sub	%w0, %w0, #1\n"
	"	stlxr	%w1, %w0, %2\n"
	"	cbnz	%w1, 1b",
	/* LSE atomics */
	"	movn	%w0, #0\n"
	"	staddl	%w0, %2\n"
	__nops(2))
	: "=&r" (tmp), "=&r" (tmp2), "+Q" (rw->lock)
	:
	: "memory");
}

static inline int arch_read_trylock(arch_rwlock_t *rw)
{
	unsigned int tmp, tmp2;

	asm volatile(ARM64_LSE_ATOMIC_INSN(
	/* LL/SC */
	"	mov	%w1, #1\n"
	"1:	ldaxr	%w0, %2\n"
	"	add	%w0, %w0, #1\n"
	"	tbnz	%w0, #31, 2f\n"
	"	stxr	%w1, %w0, %2\n"
	"	cbnz	%w1, 1b\n"
	"2:",
	/* LSE atomics */
	"	ldr	%w0, %2\n"
	"	adds	%w1, %w0, #1\n"
	"	tbnz	%w1, #31, 1f\n"
	"	casa	%w0, %w1, %2\n"
	"	sbc	%w1, %w1, %w0\n"
	__nops(1)
	"1:")
	: "=&r" (tmp), "=&r" (tmp2), "+Q" (rw->lock)
	:
	: "cc", "memory");

	return !tmp2;
}

/* read_can_lock - would read_trylock() succeed? */
#define arch_read_can_lock(x)		((x)->lock < 0x80000000)

#define arch_read_lock_flags(lock, flags) arch_read_lock(lock)
#define arch_write_lock_flags(lock, flags) arch_write_lock(lock)

#define arch_spin_relax(lock)	cpu_relax()
#define arch_read_relax(lock)	cpu_relax()
#define arch_write_relax(lock)	cpu_relax()

/*
 * Accesses appearing in program order before a spin_lock() operation
 * can be reordered with accesses inside the critical section, by virtue
 * of arch_spin_lock being constructed using acquire semantics.
 *
 * In cases where this is problematic (e.g. try_to_wake_up), an
 * smp_mb__before_spinlock() can restore the required ordering.
 */
#define smp_mb__before_spinlock()	smp_mb()

#endif /* __ASM_SPINLOCK_H */<|MERGE_RESOLUTION|>--- conflicted
+++ resolved
@@ -162,14 +162,9 @@
 	"	stlrh	%w1, %0",
 	/* LSE atomics */
 	"	mov	%w1, #1\n"
-<<<<<<< HEAD
-	"	nop\n"
 	"	staddlh	%w1, %0\n"
-	"	sev\n")
-=======
-	"	staddlh	%w1, %0\n"
+	"	sev\n"
 	__nops(1))
->>>>>>> 69973b83
 	: "=Q" (lock->owner), "=&r" (tmp)
 	:
 	: "memory");
