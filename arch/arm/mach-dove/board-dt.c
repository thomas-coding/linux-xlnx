/*
 * arch/arm/mach-dove/board-dt.c
 *
 * Marvell Dove 88AP510 System On Chip FDT Board
 *
 * This file is licensed under the terms of the GNU General Public
 * License version 2.  This program is licensed "as is" without any
 * warranty of any kind, whether express or implied.
 */

#include <linux/init.h>
#include <linux/clk-provider.h>
#include <linux/of.h>
#include <linux/of_platform.h>
#include <asm/hardware/cache-tauros2.h>
#include <asm/mach/arch.h>
#include <mach/dove.h>
#include <mach/pm.h>
#include <plat/common.h>
#include "common.h"

<<<<<<< HEAD
/*
 * There are still devices that doesn't even know about DT,
 * get clock gates here and add a clock lookup.
 */
static void __init dove_legacy_clk_init(void)
{
	struct device_node *np = of_find_compatible_node(NULL, NULL,
					 "marvell,dove-gating-clock");
	struct of_phandle_args clkspec;

	clkspec.np = np;
	clkspec.args_count = 1;

	clkspec.args[0] = CLOCK_GATING_BIT_PCIE0;
	orion_clkdev_add("0", "pcie",
			 of_clk_get_from_provider(&clkspec));

	clkspec.args[0] = CLOCK_GATING_BIT_PCIE1;
	orion_clkdev_add("1", "pcie",
			 of_clk_get_from_provider(&clkspec));
}

static void __init dove_dt_init_early(void)
{
	mvebu_mbus_init("marvell,dove-mbus",
			BRIDGE_WINS_BASE, BRIDGE_WINS_SZ,
			DOVE_MC_WINS_BASE, DOVE_MC_WINS_SZ);
=======
static void __init dove_dt_time_init(void)
{
	of_clk_init(NULL);
	clocksource_of_init();
>>>>>>> 3316dee2
}

static void __init dove_dt_init(void)
{
	pr_info("Dove 88AP510 SoC\n");

#ifdef CONFIG_CACHE_TAUROS2
	tauros2_init(0);
#endif
	BUG_ON(mvebu_mbus_dt_init());
	of_platform_populate(NULL, of_default_bus_match_table, NULL, NULL);
}

static const char * const dove_dt_board_compat[] = {
	"marvell,dove",
	NULL
};

DT_MACHINE_START(DOVE_DT, "Marvell Dove (Flattened Device Tree)")
	.map_io		= dove_map_io,
<<<<<<< HEAD
	.init_early	= dove_dt_init_early,
=======
	.init_time	= dove_dt_time_init,
>>>>>>> 3316dee2
	.init_machine	= dove_dt_init,
	.restart	= dove_restart,
	.dt_compat	= dove_dt_board_compat,
MACHINE_END<|MERGE_RESOLUTION|>--- conflicted
+++ resolved
@@ -19,42 +19,6 @@
 #include <plat/common.h>
 #include "common.h"
 
-<<<<<<< HEAD
-/*
- * There are still devices that doesn't even know about DT,
- * get clock gates here and add a clock lookup.
- */
-static void __init dove_legacy_clk_init(void)
-{
-	struct device_node *np = of_find_compatible_node(NULL, NULL,
-					 "marvell,dove-gating-clock");
-	struct of_phandle_args clkspec;
-
-	clkspec.np = np;
-	clkspec.args_count = 1;
-
-	clkspec.args[0] = CLOCK_GATING_BIT_PCIE0;
-	orion_clkdev_add("0", "pcie",
-			 of_clk_get_from_provider(&clkspec));
-
-	clkspec.args[0] = CLOCK_GATING_BIT_PCIE1;
-	orion_clkdev_add("1", "pcie",
-			 of_clk_get_from_provider(&clkspec));
-}
-
-static void __init dove_dt_init_early(void)
-{
-	mvebu_mbus_init("marvell,dove-mbus",
-			BRIDGE_WINS_BASE, BRIDGE_WINS_SZ,
-			DOVE_MC_WINS_BASE, DOVE_MC_WINS_SZ);
-=======
-static void __init dove_dt_time_init(void)
-{
-	of_clk_init(NULL);
-	clocksource_of_init();
->>>>>>> 3316dee2
-}
-
 static void __init dove_dt_init(void)
 {
 	pr_info("Dove 88AP510 SoC\n");
@@ -73,11 +37,6 @@
 
 DT_MACHINE_START(DOVE_DT, "Marvell Dove (Flattened Device Tree)")
 	.map_io		= dove_map_io,
-<<<<<<< HEAD
-	.init_early	= dove_dt_init_early,
-=======
-	.init_time	= dove_dt_time_init,
->>>>>>> 3316dee2
 	.init_machine	= dove_dt_init,
 	.restart	= dove_restart,
 	.dt_compat	= dove_dt_board_compat,
