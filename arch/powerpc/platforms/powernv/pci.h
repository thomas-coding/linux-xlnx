--- conflicted
+++ resolved
@@ -176,11 +176,8 @@
 	union {
 		unsigned char			blob[PNV_PCI_DIAG_BUF_SIZE];
 		struct OpalIoP7IOCPhbErrorData	p7ioc;
-<<<<<<< HEAD
 		struct OpalIoPhb3ErrorData	phb3;
-=======
 		struct OpalIoP7IOCErrorData 	hub_diag;
->>>>>>> f991db1c
 	} diag;
 
 };
